--- conflicted
+++ resolved
@@ -8,9 +8,6 @@
 *.ba[01234567890k]
 *.native
 *.byte
-<<<<<<< HEAD
 .#*
 #*
-=======
-TAGS
->>>>>>> 54efd79a
+TAGS