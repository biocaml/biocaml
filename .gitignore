--- conflicted
+++ resolved
@@ -5,15 +5,10 @@
 doclib.docdir
 setup.data
 setup.log
-<<<<<<< HEAD
+*.ba[01234567890k]
 *.native
 *.byte
 .bzrignore
-=======
-*.ba[01234567890k]
-*.native
-*.byte
 .#*
 #*
-TAGS
->>>>>>> 785ba60e
+TAGS