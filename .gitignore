<<<<<<< HEAD
.ocamlinit
doc/
src/_build/
=======
_build/
>>>>>>> 53be89dc
bin/install_apps.ml.exe
*~
tmp/<|MERGE_RESOLUTION|>--- conflicted
+++ resolved
@@ -1,10 +1,5 @@
-<<<<<<< HEAD
 .ocamlinit
-doc/
-src/_build/
-=======
 _build/
->>>>>>> 53be89dc
 bin/install_apps.ml.exe
 *~
 tmp/