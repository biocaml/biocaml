--- conflicted
+++ resolved
@@ -1,13 +1,7 @@
 (* OASIS_START *)
-<<<<<<< HEAD
-(* DO NOT EDIT (digest: 224676d597f28615368598bc4a6c1891) *)
+(* DO NOT EDIT (digest: 53fe92dea47eec1c1ae1ee7e2e42b231) *)
 module OASISGettext = struct
 # 21 "/tmp/buildd/oasis-0.2.0/src/oasis/OASISGettext.ml"
-=======
-(* DO NOT EDIT (digest: 303644f45c2982c93eb970e6cc0df4f6) *)
-module OASISGettext = struct
-# 21 "/home/pveber/.odb/install-oasis/oasis-0.2.1~alpha1/src/oasis/OASISGettext.ml"
->>>>>>> d5843a1a
   
   let ns_ str = 
     str
@@ -30,11 +24,7 @@
 end
 
 module OASISExpr = struct
-<<<<<<< HEAD
 # 21 "/tmp/buildd/oasis-0.2.0/src/oasis/OASISExpr.ml"
-=======
-# 21 "/home/pveber/.odb/install-oasis/oasis-0.2.1~alpha1/src/oasis/OASISExpr.ml"
->>>>>>> d5843a1a
   
   
   
@@ -125,11 +115,7 @@
 
 
 module BaseEnvLight = struct
-<<<<<<< HEAD
 # 21 "/tmp/buildd/oasis-0.2.0/src/base/BaseEnvLight.ml"
-=======
-# 21 "/home/pveber/.odb/install-oasis/oasis-0.2.1~alpha1/src/base/BaseEnvLight.ml"
->>>>>>> d5843a1a
   
   module MapString = Map.Make(String)
   
@@ -226,11 +212,7 @@
 
 
 module MyOCamlbuildFindlib = struct
-<<<<<<< HEAD
 # 21 "/tmp/buildd/oasis-0.2.0/src/plugins/ocamlbuild/MyOCamlbuildFindlib.ml"
-=======
-# 21 "/home/pveber/.odb/install-oasis/oasis-0.2.1~alpha1/src/plugins/ocamlbuild/MyOCamlbuildFindlib.ml"
->>>>>>> d5843a1a
   
   (** OCamlbuild extension, copied from 
     * http://brion.inria.fr/gallium/index.php/Using_ocamlfind_with_ocamlbuild
@@ -338,11 +320,7 @@
 end
 
 module MyOCamlbuildBase = struct
-<<<<<<< HEAD
 # 21 "/tmp/buildd/oasis-0.2.0/src/plugins/ocamlbuild/MyOCamlbuildBase.ml"
-=======
-# 21 "/home/pveber/.odb/install-oasis/oasis-0.2.1~alpha1/src/plugins/ocamlbuild/MyOCamlbuildBase.ml"
->>>>>>> d5843a1a
   
   (** Base functions for writing myocamlbuild.ml
       @author Sylvain Le Gall
@@ -357,11 +335,7 @@
   type name = string 
   type tag = string 
   
-<<<<<<< HEAD
 # 55 "/tmp/buildd/oasis-0.2.0/src/plugins/ocamlbuild/MyOCamlbuildBase.ml"
-=======
-# 55 "/home/pveber/.odb/install-oasis/oasis-0.2.1~alpha1/src/plugins/ocamlbuild/MyOCamlbuildBase.ml"
->>>>>>> d5843a1a
   
   type t =
       {
