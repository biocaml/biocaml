(* OASIS_START *)
<<<<<<< HEAD
(* DO NOT EDIT (digest: 3e607c291aa80a81f83ad8f720a84126) *)
module OASISGettext = struct
# 21 "/home/trch/software/OCaml/oasis/chris/src/oasis/OASISGettext.ml"
=======
(* DO NOT EDIT (digest: 53fe92dea47eec1c1ae1ee7e2e42b231) *)
module OASISGettext = struct
# 21 "/tmp/buildd/oasis-0.2.0/src/oasis/OASISGettext.ml"
>>>>>>> 785ba60e
  
  let ns_ str =
    str
  
  let s_ str =
    str
  
  let f_ (str : ('a, 'b, 'c, 'd) format4) =
    str
  
  let fn_ fmt1 fmt2 n =
    if n = 1 then
      fmt1^^""
    else
      fmt2^^""
  
  let init =
    []
  
end

module OASISExpr = struct
<<<<<<< HEAD
# 21 "/home/trch/software/OCaml/oasis/chris/src/oasis/OASISExpr.ml"
=======
# 21 "/tmp/buildd/oasis-0.2.0/src/oasis/OASISExpr.ml"
>>>>>>> 785ba60e
  
  
  
  open OASISGettext
  
  type test = string 
  
  type flag = string 
  
  type t =
    | EBool of bool
    | ENot of t
    | EAnd of t * t
    | EOr of t * t
    | EFlag of flag
    | ETest of test * string
    
  
  type 'a choices = (t * 'a) list 
  
  let eval var_get t =
    let rec eval' =
      function
        | EBool b ->
            b
  
        | ENot e ->
            not (eval' e)
  
        | EAnd (e1, e2) ->
            (eval' e1) && (eval' e2)
  
        | EOr (e1, e2) ->
            (eval' e1) || (eval' e2)
  
        | EFlag nm ->
            let v =
              var_get nm
            in
              assert(v = "true" || v = "false");
              (v = "true")
  
        | ETest (nm, vl) ->
            let v =
              var_get nm
            in
              (v = vl)
    in
      eval' t
  
  let choose ?printer ?name var_get lst =
    let rec choose_aux =
      function
        | (cond, vl) :: tl ->
            if eval var_get cond then
              vl
            else
              choose_aux tl
        | [] ->
            let str_lst =
              if lst = [] then
                s_ "<empty>"
              else
                String.concat
                  (s_ ", ")
                  (List.map
                     (fun (cond, vl) ->
                        match printer with
                          | Some p -> p vl
                          | None -> s_ "<no printer>")
                     lst)
            in
              match name with
                | Some nm ->
                    failwith
                      (Printf.sprintf
                         (f_ "No result for the choice list '%s': %s")
                         nm str_lst)
                | None ->
                    failwith
                      (Printf.sprintf
                         (f_ "No result for a choice list: %s")
                         str_lst)
    in
      choose_aux (List.rev lst)
  
end


module BaseEnvLight = struct
<<<<<<< HEAD
# 21 "/home/trch/software/OCaml/oasis/chris/src/base/BaseEnvLight.ml"
=======
# 21 "/tmp/buildd/oasis-0.2.0/src/base/BaseEnvLight.ml"
>>>>>>> 785ba60e
  
  module MapString = Map.Make(String)
  
  type t = string MapString.t
  
  let default_filename =
    Filename.concat
      (Sys.getcwd ())
      "setup.data"
  
  let load ?(allow_empty=false) ?(filename=default_filename) () =
    if Sys.file_exists filename then
      begin
        let chn =
          open_in_bin filename
        in
        let st =
          Stream.of_channel chn
        in
        let line =
          ref 1
        in
        let st_line =
          Stream.from
            (fun _ ->
               try
                 match Stream.next st with
                   | '\n' -> incr line; Some '\n'
                   | c -> Some c
               with Stream.Failure -> None)
        in
        let lexer =
          Genlex.make_lexer ["="] st_line
        in
        let rec read_file mp =
          match Stream.npeek 3 lexer with
            | [Genlex.Ident nm; Genlex.Kwd "="; Genlex.String value] ->
                Stream.junk lexer;
                Stream.junk lexer;
                Stream.junk lexer;
                read_file (MapString.add nm value mp)
            | [] ->
                mp
            | _ ->
                failwith
                  (Printf.sprintf
                     "Malformed data file '%s' line %d"
                     filename !line)
        in
        let mp =
          read_file MapString.empty
        in
          close_in chn;
          mp
      end
    else if allow_empty then
      begin
        MapString.empty
      end
    else
      begin
        failwith
          (Printf.sprintf
             "Unable to load environment, the file '%s' doesn't exist."
             filename)
      end
  
  let var_get name env =
    let rec var_expand str =
      let buff =
        Buffer.create ((String.length str) * 2)
      in
        Buffer.add_substitute
          buff
          (fun var ->
             try
               var_expand (MapString.find var env)
             with Not_found ->
               failwith
                 (Printf.sprintf
                    "No variable %s defined when trying to expand %S."
                    var
                    str))
          str;
        Buffer.contents buff
    in
      var_expand (MapString.find name env)
  
  let var_choose lst env =
    OASISExpr.choose
      (fun nm -> var_get nm env)
      lst
end


module MyOCamlbuildFindlib = struct
<<<<<<< HEAD
# 21 "/home/trch/software/OCaml/oasis/chris/src/plugins/ocamlbuild/MyOCamlbuildFindlib.ml"
=======
# 21 "/tmp/buildd/oasis-0.2.0/src/plugins/ocamlbuild/MyOCamlbuildFindlib.ml"
>>>>>>> 785ba60e
  
  (** OCamlbuild extension, copied from 
    * http://brion.inria.fr/gallium/index.php/Using_ocamlfind_with_ocamlbuild
    * by N. Pouillard and others
    *
    * Updated on 2009/02/28
    *
    * Modified by Sylvain Le Gall 
    *)
  open Ocamlbuild_plugin
  
  (* these functions are not really officially exported *)
  let run_and_read = 
    Ocamlbuild_pack.My_unix.run_and_read
  
  let blank_sep_strings = 
    Ocamlbuild_pack.Lexers.blank_sep_strings
  
  let split s ch =
    let x = 
      ref [] 
    in
    let rec go s =
      let pos = 
        String.index s ch 
      in
        x := (String.before s pos)::!x;
        go (String.after s (pos + 1))
    in
      try
        go s
      with Not_found -> !x
  
  let split_nl s = split s '\n'
  
  let before_space s =
    try
      String.before s (String.index s ' ')
    with Not_found -> s
  
  (* this lists all supported packages *)
  let find_packages () =
    List.map before_space (split_nl & run_and_read "ocamlfind list")
  
  (* this is supposed to list available syntaxes, but I don't know how to do it. *)
  let find_syntaxes () = ["camlp4o"; "camlp4r"]
  
  (* ocamlfind command *)
  let ocamlfind x = S[A"ocamlfind"; x]
  
  let dispatch =
    function
      | Before_options ->
          (* by using Before_options one let command line options have an higher priority *)
          (* on the contrary using After_options will guarantee to have the higher priority *)
          (* override default commands by ocamlfind ones *)
          Options.ocamlc     := ocamlfind & A"ocamlc";
          Options.ocamlopt   := ocamlfind & A"ocamlopt";
          Options.ocamldep   := ocamlfind & A"ocamldep";
          Options.ocamldoc   := ocamlfind & A"ocamldoc";
          Options.ocamlmktop := ocamlfind & A"ocamlmktop"
                                  
      | After_rules ->
          
          (* When one link an OCaml library/binary/package, one should use -linkpkg *)
          flag ["ocaml"; "link"; "program"] & A"-linkpkg";
          
          (* For each ocamlfind package one inject the -package option when
           * compiling, computing dependencies, generating documentation and
           * linking. *)
          List.iter 
            begin fun pkg ->
              flag ["ocaml"; "compile";  "pkg_"^pkg] & S[A"-package"; A pkg];
              flag ["ocaml"; "ocamldep"; "pkg_"^pkg] & S[A"-package"; A pkg];
              flag ["ocaml"; "doc";      "pkg_"^pkg] & S[A"-package"; A pkg];
              flag ["ocaml"; "link";     "pkg_"^pkg] & S[A"-package"; A pkg];
              flag ["ocaml"; "infer_interface"; "pkg_"^pkg] & S[A"-package"; A pkg];
            end 
            (find_packages ());
  
          (* Like -package but for extensions syntax. Morover -syntax is useless
           * when linking. *)
          List.iter begin fun syntax ->
          flag ["ocaml"; "compile";  "syntax_"^syntax] & S[A"-syntax"; A syntax];
          flag ["ocaml"; "ocamldep"; "syntax_"^syntax] & S[A"-syntax"; A syntax];
          flag ["ocaml"; "doc";      "syntax_"^syntax] & S[A"-syntax"; A syntax];
          flag ["ocaml"; "infer_interface"; "syntax_"^syntax] & S[A"-syntax"; A syntax];
          end (find_syntaxes ());
  
          (* The default "thread" tag is not compatible with ocamlfind.
           * Indeed, the default rules add the "threads.cma" or "threads.cmxa"
           * options when using this tag. When using the "-linkpkg" option with
           * ocamlfind, this module will then be added twice on the command line.
           *                        
           * To solve this, one approach is to add the "-thread" option when using
           * the "threads" package using the previous plugin.
           *)
          flag ["ocaml"; "pkg_threads"; "compile"] (S[A "-thread"]);
          flag ["ocaml"; "pkg_threads"; "doc"] (S[A "-I"; A "+threads"]);
          flag ["ocaml"; "pkg_threads"; "link"] (S[A "-thread"]);
          flag ["ocaml"; "pkg_threads"; "infer_interface"] (S[A "-thread"])
  
      | _ -> 
          ()
  
end

module MyOCamlbuildBase = struct
<<<<<<< HEAD
# 21 "/home/trch/software/OCaml/oasis/chris/src/plugins/ocamlbuild/MyOCamlbuildBase.ml"
=======
# 21 "/tmp/buildd/oasis-0.2.0/src/plugins/ocamlbuild/MyOCamlbuildBase.ml"
>>>>>>> 785ba60e
  
  (** Base functions for writing myocamlbuild.ml
      @author Sylvain Le Gall
    *)
  
  
  
  open Ocamlbuild_plugin
  
  type dir = string 
  type file = string 
  type name = string 
  type tag = string 
  
<<<<<<< HEAD
# 55 "/home/trch/software/OCaml/oasis/chris/src/plugins/ocamlbuild/MyOCamlbuildBase.ml"
=======
# 55 "/tmp/buildd/oasis-0.2.0/src/plugins/ocamlbuild/MyOCamlbuildBase.ml"
>>>>>>> 785ba60e
  
  type t =
      {
        lib_ocaml: (name * dir list) list;
        lib_c:     (name * dir * file list) list; 
        flags:     (tag list * (spec OASISExpr.choices)) list;
      } 
  
  let env_filename =
    Pathname.basename 
      BaseEnvLight.default_filename
  
  let dispatch_combine lst =
    fun e ->
      List.iter 
        (fun dispatch -> dispatch e)
        lst 
  
  let dispatch t e = 
    let env = 
      BaseEnvLight.load 
        ~filename:env_filename 
        ~allow_empty:true
        ()
    in
      match e with 
        | Before_options ->
            let no_trailing_dot s =
              if String.length s >= 1 && s.[0] = '.' then
                String.sub s 1 ((String.length s) - 1)
              else
                s
            in
              List.iter
                (fun (opt, var) ->
                   try 
                     opt := no_trailing_dot (BaseEnvLight.var_get var env)
                   with Not_found ->
                     Printf.eprintf "W: Cannot get variable %s" var)
                [
                  Options.ext_obj, "ext_obj";
                  Options.ext_lib, "ext_lib";
                  Options.ext_dll, "ext_dll";
                ]
  
        | After_rules -> 
            (* Declare OCaml libraries *)
            List.iter 
              (function
                 | lib, [] ->
                     ocaml_lib lib;
                 | lib, dir :: tl ->
                     ocaml_lib ~dir:dir lib;
                     List.iter 
                       (fun dir -> 
                          flag 
                            ["ocaml"; "use_"^lib; "compile"] 
                            (S[A"-I"; P dir]))
                       tl)
              t.lib_ocaml;
  
            (* Declare C libraries *)
            List.iter
              (fun (lib, dir, headers) ->
                   (* Handle C part of library *)
                   flag ["link"; "library"; "ocaml"; "byte"; "use_lib"^lib]
                     (S[A"-dllib"; A("-l"^lib); A"-cclib"; A("-l"^lib)]);
  
                   flag ["link"; "library"; "ocaml"; "native"; "use_lib"^lib]
                     (S[A"-cclib"; A("-l"^lib)]);
                        
                   flag ["link"; "program"; "ocaml"; "byte"; "use_lib"^lib]
                     (S[A"-dllib"; A("dll"^lib)]);
  
                   (* When ocaml link something that use the C library, then one
                      need that file to be up to date.
                    *)
                   dep  ["link"; "ocaml"; "use_lib"^lib] 
                     [dir/"lib"^lib^"."^(!Options.ext_lib)];
  
                   (* TODO: be more specific about what depends on headers *)
                   (* Depends on .h files *)
                   dep ["compile"; "c"] 
                     headers;
  
                   (* Setup search path for lib *)
                   flag ["link"; "ocaml"; "use_"^lib] 
                     (S[A"-I"; P(dir)]);
              )
              t.lib_c;
  
              (* Add flags *)
              List.iter
              (fun (tags, cond_specs) ->
                 let spec = 
                   BaseEnvLight.var_choose cond_specs env
                 in
                   flag tags & spec)
              t.flags
        | _ -> 
            ()
  
  let dispatch_default t =
    dispatch_combine 
      [
        dispatch t;
        MyOCamlbuildFindlib.dispatch;
      ]
  
end


open Ocamlbuild_plugin;;
let package_default =
  {
     MyOCamlbuildBase.lib_ocaml =
       [
          ("src/ext/xmlm-1.0.2/src/biocamlxmlm", ["src/ext/xmlm-1.0.2/src"]);
          ("src/lib/biocaml", ["src/lib"])
       ];
<<<<<<< HEAD
     lib_c = [("biocaml", "src/lib/", [])];
     flags = [];
=======
     lib_c = [("biocaml", "src/lib", [])];
     flags =
       [
          (["oasis_library_biocaml_ccopt"; "compile"],
            [(OASISExpr.EBool true, S [A "-ccopt"; A "-O3"])])
       ];
>>>>>>> 785ba60e
     }
  ;;

let dispatch_default = MyOCamlbuildBase.dispatch_default package_default;;

# 468 "myocamlbuild.ml"
(* OASIS_STOP *)
Ocamlbuild_plugin.dispatch dispatch_default;;<|MERGE_RESOLUTION|>--- conflicted
+++ resolved
@@ -1,18 +1,12 @@
 (* OASIS_START *)
-<<<<<<< HEAD
-(* DO NOT EDIT (digest: 3e607c291aa80a81f83ad8f720a84126) *)
-module OASISGettext = struct
-# 21 "/home/trch/software/OCaml/oasis/chris/src/oasis/OASISGettext.ml"
-=======
 (* DO NOT EDIT (digest: 53fe92dea47eec1c1ae1ee7e2e42b231) *)
 module OASISGettext = struct
 # 21 "/tmp/buildd/oasis-0.2.0/src/oasis/OASISGettext.ml"
->>>>>>> 785ba60e
-  
-  let ns_ str =
+  
+  let ns_ str = 
     str
   
-  let s_ str =
+  let s_ str = 
     str
   
   let f_ (str : ('a, 'b, 'c, 'd) format4) =
@@ -24,17 +18,13 @@
     else
       fmt2^^""
   
-  let init =
+  let init = 
     []
   
 end
 
 module OASISExpr = struct
-<<<<<<< HEAD
-# 21 "/home/trch/software/OCaml/oasis/chris/src/oasis/OASISExpr.ml"
-=======
 # 21 "/tmp/buildd/oasis-0.2.0/src/oasis/OASISExpr.ml"
->>>>>>> 785ba60e
   
   
   
@@ -56,18 +46,18 @@
   type 'a choices = (t * 'a) list 
   
   let eval var_get t =
-    let rec eval' =
+    let rec eval' = 
       function
         | EBool b ->
             b
   
-        | ENot e ->
+        | ENot e -> 
             not (eval' e)
   
         | EAnd (e1, e2) ->
             (eval' e1) && (eval' e2)
   
-        | EOr (e1, e2) ->
+        | EOr (e1, e2) -> 
             (eval' e1) || (eval' e2)
   
         | EFlag nm ->
@@ -86,19 +76,19 @@
       eval' t
   
   let choose ?printer ?name var_get lst =
-    let rec choose_aux =
+    let rec choose_aux = 
       function
         | (cond, vl) :: tl ->
-            if eval var_get cond then
-              vl
+            if eval var_get cond then 
+              vl 
             else
               choose_aux tl
         | [] ->
-            let str_lst =
+            let str_lst = 
               if lst = [] then
                 s_ "<empty>"
               else
-                String.concat
+                String.concat 
                   (s_ ", ")
                   (List.map
                      (fun (cond, vl) ->
@@ -107,10 +97,10 @@
                           | None -> s_ "<no printer>")
                      lst)
             in
-              match name with
+              match name with 
                 | Some nm ->
                     failwith
-                      (Printf.sprintf
+                      (Printf.sprintf 
                          (f_ "No result for the choice list '%s': %s")
                          nm str_lst)
                 | None ->
@@ -125,18 +115,14 @@
 
 
 module BaseEnvLight = struct
-<<<<<<< HEAD
-# 21 "/home/trch/software/OCaml/oasis/chris/src/base/BaseEnvLight.ml"
-=======
 # 21 "/tmp/buildd/oasis-0.2.0/src/base/BaseEnvLight.ml"
->>>>>>> 785ba60e
   
   module MapString = Map.Make(String)
   
   type t = string MapString.t
   
   let default_filename =
-    Filename.concat
+    Filename.concat 
       (Sys.getcwd ())
       "setup.data"
   
@@ -152,23 +138,23 @@
         let line =
           ref 1
         in
-        let st_line =
+        let st_line = 
           Stream.from
             (fun _ ->
                try
-                 match Stream.next st with
+                 match Stream.next st with 
                    | '\n' -> incr line; Some '\n'
                    | c -> Some c
                with Stream.Failure -> None)
         in
-        let lexer =
+        let lexer = 
           Genlex.make_lexer ["="] st_line
         in
         let rec read_file mp =
-          match Stream.npeek 3 lexer with
+          match Stream.npeek 3 lexer with 
             | [Genlex.Ident nm; Genlex.Kwd "="; Genlex.String value] ->
-                Stream.junk lexer;
-                Stream.junk lexer;
+                Stream.junk lexer; 
+                Stream.junk lexer; 
                 Stream.junk lexer;
                 read_file (MapString.add nm value mp)
             | [] ->
@@ -191,8 +177,8 @@
       end
     else
       begin
-        failwith
-          (Printf.sprintf
+        failwith 
+          (Printf.sprintf 
              "Unable to load environment, the file '%s' doesn't exist."
              filename)
       end
@@ -202,23 +188,23 @@
       let buff =
         Buffer.create ((String.length str) * 2)
       in
-        Buffer.add_substitute
+        Buffer.add_substitute 
           buff
-          (fun var ->
-             try
+          (fun var -> 
+             try 
                var_expand (MapString.find var env)
              with Not_found ->
-               failwith
-                 (Printf.sprintf
+               failwith 
+                 (Printf.sprintf 
                     "No variable %s defined when trying to expand %S."
-                    var
+                    var 
                     str))
           str;
         Buffer.contents buff
     in
       var_expand (MapString.find name env)
   
-  let var_choose lst env =
+  let var_choose lst env = 
     OASISExpr.choose
       (fun nm -> var_get nm env)
       lst
@@ -226,11 +212,7 @@
 
 
 module MyOCamlbuildFindlib = struct
-<<<<<<< HEAD
-# 21 "/home/trch/software/OCaml/oasis/chris/src/plugins/ocamlbuild/MyOCamlbuildFindlib.ml"
-=======
 # 21 "/tmp/buildd/oasis-0.2.0/src/plugins/ocamlbuild/MyOCamlbuildFindlib.ml"
->>>>>>> 785ba60e
   
   (** OCamlbuild extension, copied from 
     * http://brion.inria.fr/gallium/index.php/Using_ocamlfind_with_ocamlbuild
@@ -329,7 +311,6 @@
            * the "threads" package using the previous plugin.
            *)
           flag ["ocaml"; "pkg_threads"; "compile"] (S[A "-thread"]);
-          flag ["ocaml"; "pkg_threads"; "doc"] (S[A "-I"; A "+threads"]);
           flag ["ocaml"; "pkg_threads"; "link"] (S[A "-thread"]);
           flag ["ocaml"; "pkg_threads"; "infer_interface"] (S[A "-thread"])
   
@@ -339,11 +320,7 @@
 end
 
 module MyOCamlbuildBase = struct
-<<<<<<< HEAD
-# 21 "/home/trch/software/OCaml/oasis/chris/src/plugins/ocamlbuild/MyOCamlbuildBase.ml"
-=======
 # 21 "/tmp/buildd/oasis-0.2.0/src/plugins/ocamlbuild/MyOCamlbuildBase.ml"
->>>>>>> 785ba60e
   
   (** Base functions for writing myocamlbuild.ml
       @author Sylvain Le Gall
@@ -358,11 +335,7 @@
   type name = string 
   type tag = string 
   
-<<<<<<< HEAD
-# 55 "/home/trch/software/OCaml/oasis/chris/src/plugins/ocamlbuild/MyOCamlbuildBase.ml"
-=======
 # 55 "/tmp/buildd/oasis-0.2.0/src/plugins/ocamlbuild/MyOCamlbuildBase.ml"
->>>>>>> 785ba60e
   
   type t =
       {
@@ -483,22 +456,16 @@
           ("src/ext/xmlm-1.0.2/src/biocamlxmlm", ["src/ext/xmlm-1.0.2/src"]);
           ("src/lib/biocaml", ["src/lib"])
        ];
-<<<<<<< HEAD
-     lib_c = [("biocaml", "src/lib/", [])];
-     flags = [];
-=======
      lib_c = [("biocaml", "src/lib", [])];
      flags =
        [
           (["oasis_library_biocaml_ccopt"; "compile"],
             [(OASISExpr.EBool true, S [A "-ccopt"; A "-O3"])])
        ];
->>>>>>> 785ba60e
      }
   ;;
 
 let dispatch_default = MyOCamlbuildBase.dispatch_default package_default;;
 
-# 468 "myocamlbuild.ml"
 (* OASIS_STOP *)
 Ocamlbuild_plugin.dispatch dispatch_default;;