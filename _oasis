OASISFormat: 0.2
Name:        Biocaml
Version:     0.0
Synopsis:    The OCaml Bioinformatics Library
<<<<<<< HEAD
Authors:     Ashish Agarwal, Christophe Troestler
=======
Homepage:    http://biocaml.org
Authors:     Ashish Agarwal
>>>>>>> 785ba60e
License:     LGPL with OCaml linking exception
Plugins:     META (0.2), DevFiles (0.2)
BuildTools:  ocamlbuild

Library biocamlxmlm
  Path: src/ext/xmlm-1.0.2/src
  FindlibName: biocamlxmlm
  Install: true
  Modules: Xmlm

Library biocaml
<<<<<<< HEAD
  Path: src/lib/
=======
  Path: src/lib
>>>>>>> 785ba60e
  FindlibName: biocaml
  BuildDepends: threads, sqlite3, pcre, biocamlxmlm, unix, batteries
  Install: true
  Modules: Biocaml
           , Biocaml_msg
           , Biocaml_pos
           , Biocaml_std
           , Biocaml_about
           , Biocaml_accu
           , Biocaml_bar
           , Biocaml_bed
           , Biocaml_bpmap
           , Biocaml_cel
           , Biocaml_chrName
           , Biocaml_comments
           , Biocaml_common
           , Biocaml_fasta
           , Biocaml_fastq
           , Biocaml_genomeMap
           , Biocaml_gff
           , Biocaml_histogram
           , Biocaml_intervalTree
           , Biocaml_invokeCmdline
           , Biocaml_math
           , Biocaml_phredScore
           , Biocaml_pwm
           , Biocaml_range
           , Biocaml_roc
           , Biocaml_romanNum
           , Biocaml_rSet
           , Biocaml_sam
           , Biocaml_sbml
           , Biocaml_seq
           , Biocaml_sgr
           , Biocaml_strandName
           , Biocaml_table
           , Biocaml_track
           , Biocaml_tags
           , Biocaml_util
           , Biocaml_wig
<<<<<<< HEAD
           , Biocaml_mzXML
  CSources: biocaml_mzXML_stubs.c


Executable gff_counts
  Path:   src/app/
=======
  CSources: biocaml_pwm_stub.c
  CCOpt: -O3

Executable gff_counts
  Path:   src/app
>>>>>>> 785ba60e
  MainIs: gff_counts.ml
  BuildDepends: getopt, biocaml
  CompiledObject: best

Executable gff_to_bed
<<<<<<< HEAD
  Path:   src/app/
=======
  Path:   src/app
>>>>>>> 785ba60e
  MainIs: gff_to_bed.ml
  BuildDepends: getopt, biocaml
  CompiledObject: best

Executable gff_to_table
<<<<<<< HEAD
  Path:   src/app/
=======
  Path:   src/app
>>>>>>> 785ba60e
  MainIs: gff_to_table.ml
  BuildDepends: getopt, biocaml
  CompiledObject: best

Executable sgr_to_wig
<<<<<<< HEAD
  Path:   src/app/
=======
  Path:   src/app
>>>>>>> 785ba60e
  MainIs: sgr_to_wig.ml
  BuildDepends: getopt, biocaml
  CompiledObject: best

Executable wig_correlate
<<<<<<< HEAD
  Path:   src/app/
=======
  Path:   src/app
>>>>>>> 785ba60e
  MainIs: wig_correlate.ml
  BuildDepends: getopt, biocaml
  CompiledObject: best


Document doclib
  Title:                API reference for Biocaml
  Type:                 ocamlbuild (0.2)
  Install:              false
  BuildTools+:          ocamldoc
  XOCamlbuildPath:      src/lib
  XOCamlbuildLibraries: biocaml

Executable test
  Path:                 src/tests
  MainIs:       	main.ml
  Install:      	false
  CompiledObject: 	native
  BuildDepends: 	threads, unix, oUnit (>= 1.1.0), batteries, biocaml
  
Test main
  Command: $test
<|MERGE_RESOLUTION|>--- conflicted
+++ resolved
@@ -2,12 +2,8 @@
 Name:        Biocaml
 Version:     0.0
 Synopsis:    The OCaml Bioinformatics Library
-<<<<<<< HEAD
+Homepage:    http://biocaml.org
 Authors:     Ashish Agarwal, Christophe Troestler
-=======
-Homepage:    http://biocaml.org
-Authors:     Ashish Agarwal
->>>>>>> 785ba60e
 License:     LGPL with OCaml linking exception
 Plugins:     META (0.2), DevFiles (0.2)
 BuildTools:  ocamlbuild
@@ -19,11 +15,7 @@
   Modules: Xmlm
 
 Library biocaml
-<<<<<<< HEAD
-  Path: src/lib/
-=======
   Path: src/lib
->>>>>>> 785ba60e
   FindlibName: biocaml
   BuildDepends: threads, sqlite3, pcre, biocamlxmlm, unix, batteries
   Install: true
@@ -64,60 +56,36 @@
            , Biocaml_tags
            , Biocaml_util
            , Biocaml_wig
-<<<<<<< HEAD
            , Biocaml_mzXML
-  CSources: biocaml_mzXML_stubs.c
-
-
-Executable gff_counts
-  Path:   src/app/
-=======
-  CSources: biocaml_pwm_stub.c
+  CSources: biocaml_pwm_stub.c, biocaml_mzXML_stubs.c
   CCOpt: -O3
 
 Executable gff_counts
   Path:   src/app
->>>>>>> 785ba60e
   MainIs: gff_counts.ml
   BuildDepends: getopt, biocaml
   CompiledObject: best
 
 Executable gff_to_bed
-<<<<<<< HEAD
-  Path:   src/app/
-=======
   Path:   src/app
->>>>>>> 785ba60e
   MainIs: gff_to_bed.ml
   BuildDepends: getopt, biocaml
   CompiledObject: best
 
 Executable gff_to_table
-<<<<<<< HEAD
-  Path:   src/app/
-=======
   Path:   src/app
->>>>>>> 785ba60e
   MainIs: gff_to_table.ml
   BuildDepends: getopt, biocaml
   CompiledObject: best
 
 Executable sgr_to_wig
-<<<<<<< HEAD
-  Path:   src/app/
-=======
   Path:   src/app
->>>>>>> 785ba60e
   MainIs: sgr_to_wig.ml
   BuildDepends: getopt, biocaml
   CompiledObject: best
 
 Executable wig_correlate
-<<<<<<< HEAD
-  Path:   src/app/
-=======
   Path:   src/app
->>>>>>> 785ba60e
   MainIs: wig_correlate.ml
   BuildDepends: getopt, biocaml
   CompiledObject: best
