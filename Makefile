<<<<<<< HEAD

all: build

setup.log build byte native: setup.data
	ocaml setup.ml -build

configure: setup.data
setup.data: setup.ml
	ocaml $< -configure

setup.ml: _oasis
	oasis.dev setup

doc install uninstall reinstall: setup.log
	ocaml setup.ml -$@
=======
# OASIS_START
# DO NOT EDIT (digest: bc1e05bfc8b39b664f29dae8dbd3ebbb)

SETUP = ocaml setup.ml

build: setup.data
	$(SETUP) -build $(BUILDFLAGS)

doc: setup.data build
	$(SETUP) -doc $(DOCFLAGS)

test: setup.data build
	$(SETUP) -test $(TESTFLAGS)
>>>>>>> 785ba60e

all: 
	$(SETUP) -all $(ALLFLAGS)

install: setup.data
	$(SETUP) -install $(INSTALLFLAGS)

<<<<<<< HEAD
.PHONY: all byte native configure doc install uninstall reinstall upload-doc
=======
uninstall: setup.data
	$(SETUP) -uninstall $(UNINSTALLFLAGS)

reinstall: setup.data
	$(SETUP) -reinstall $(REINSTALLFLAGS)

clean: 
	$(SETUP) -clean $(CLEANFLAGS)

distclean: 
	$(SETUP) -distclean $(DISTCLEANFLAGS)

setup.data:
	$(SETUP) -configure $(CONFIGUREFLAGS)

.PHONY: build doc test all install uninstall reinstall clean distclean configure

# OASIS_STOP

tags:
	otags -o TAGS `find src -regex ".*\.ml"`

CURR_DIR := `basename $(CURDIR)`
.PHONY: dist
dist: clean distclean
	oasis setup
	cd .. ; tar czf $(CURR_DIR).tgz $(CURR_DIR)
	cd .. ; md5sum $(CURR_DIR).tgz > $(CURR_DIR).tgz.md5
>>>>>>> 785ba60e
<|MERGE_RESOLUTION|>--- conflicted
+++ resolved
@@ -1,20 +1,3 @@
-<<<<<<< HEAD
-
-all: build
-
-setup.log build byte native: setup.data
-	ocaml setup.ml -build
-
-configure: setup.data
-setup.data: setup.ml
-	ocaml $< -configure
-
-setup.ml: _oasis
-	oasis.dev setup
-
-doc install uninstall reinstall: setup.log
-	ocaml setup.ml -$@
-=======
 # OASIS_START
 # DO NOT EDIT (digest: bc1e05bfc8b39b664f29dae8dbd3ebbb)
 
@@ -28,7 +11,6 @@
 
 test: setup.data build
 	$(SETUP) -test $(TESTFLAGS)
->>>>>>> 785ba60e
 
 all: 
 	$(SETUP) -all $(ALLFLAGS)
@@ -36,9 +18,6 @@
 install: setup.data
 	$(SETUP) -install $(INSTALLFLAGS)
 
-<<<<<<< HEAD
-.PHONY: all byte native configure doc install uninstall reinstall upload-doc
-=======
 uninstall: setup.data
 	$(SETUP) -uninstall $(UNINSTALLFLAGS)
 
@@ -66,5 +45,4 @@
 dist: clean distclean
 	oasis setup
 	cd .. ; tar czf $(CURR_DIR).tgz $(CURR_DIR)
-	cd .. ; md5sum $(CURR_DIR).tgz > $(CURR_DIR).tgz.md5
->>>>>>> 785ba60e
+	cd .. ; md5sum $(CURR_DIR).tgz > $(CURR_DIR).tgz.md5