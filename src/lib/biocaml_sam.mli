(** SAM files. *)

<<<<<<< HEAD

type alignment = {
  qname : string;
  flag : int;
  rname : string;
  pos : int;
  mapq : int;
  cigar : string;
  rnext : string;
  pnext : int;
  tlen : int;
  seq : string;
  qual : string;
  optional : (string * char * string) list
}

type t = [
| `comment of string
| `header_line of string * (string * string) list
| `alignment of alignment
]

type parse_error = [
| `incomplete_input of Biocaml_pos.t * string list * string option
| `invalid_header_tag of Biocaml_pos.t * string
| `invalid_tag_value_list of Biocaml_pos.t * string list
| `not_an_int of Biocaml_pos.t * string * string
| `wrong_alignment of Biocaml_pos.t * string
| `wrong_optional_field of Biocaml_pos.t * string
]

val parser: ?filename:string -> unit ->
  (string, t, parse_error) Biocaml_transform.t
    
val printer: unit ->
  (t, string, Biocaml_transform.no_error) Biocaml_transform.t

(*
open Batteries

exception Bad of string

type record_type_code = string
    (** String is exactly three characters, matching the regular
        expression '@[A-Za-z][A-Za-z]'. *)

type header_line =
    | Comment of string
    | NonComment of record_type_code * (string * string) list

type header = header_line list
=======
>>>>>>> ccf58492

type alignment = {
  qname : string;
  flag : int;
  rname : string;
  pos : int;
  mapq : int;
  cigar : string;
  rnext : string;
  pnext : int;
  tlen : int;
  seq : string;
  qual : string;
  optional : (string * char * string) list
}
<<<<<<< HEAD

val record_type_code_of_header_line : header_line -> string

val enum_file : string -> (header * alignment Enum.t)

val header_line_to_string : header_line -> string
val header_to_string : header -> string
val alignment_to_string : alignment -> string
*)
=======
(** The contents of an alignment line. *)

type t = [
| `comment of string
| `header_line of string * (string * string) list
| `alignment of alignment
]
(** The "items" of a parsed SAM file stream. *)

type parse_error = [
| `incomplete_input of Biocaml_pos.t * string list * string option
| `invalid_header_tag of Biocaml_pos.t * string
| `invalid_tag_value_list of Biocaml_pos.t * string list
| `not_an_int of Biocaml_pos.t * string * string
| `wrong_alignment of Biocaml_pos.t * string
| `wrong_optional_field of Biocaml_pos.t * string
]
(** The possible errors one can get while parsing SAM files. *)

  
val parser: ?filename:string -> unit ->
  (string, t, parse_error) Biocaml_transform.t
(** Create a parsing "stoppable" transform. *)   

    
val printer: unit ->
  (t, string, Biocaml_transform.no_error) Biocaml_transform.t
(** Create a printing "stoppable" transform. *)   
>>>>>>> ccf58492
<|MERGE_RESOLUTION|>--- conflicted
+++ resolved
@@ -1,6 +1,5 @@
 (** SAM files. *)
 
-<<<<<<< HEAD
 
 type alignment = {
   qname : string;
@@ -16,70 +15,6 @@
   qual : string;
   optional : (string * char * string) list
 }
-
-type t = [
-| `comment of string
-| `header_line of string * (string * string) list
-| `alignment of alignment
-]
-
-type parse_error = [
-| `incomplete_input of Biocaml_pos.t * string list * string option
-| `invalid_header_tag of Biocaml_pos.t * string
-| `invalid_tag_value_list of Biocaml_pos.t * string list
-| `not_an_int of Biocaml_pos.t * string * string
-| `wrong_alignment of Biocaml_pos.t * string
-| `wrong_optional_field of Biocaml_pos.t * string
-]
-
-val parser: ?filename:string -> unit ->
-  (string, t, parse_error) Biocaml_transform.t
-    
-val printer: unit ->
-  (t, string, Biocaml_transform.no_error) Biocaml_transform.t
-
-(*
-open Batteries
-
-exception Bad of string
-
-type record_type_code = string
-    (** String is exactly three characters, matching the regular
-        expression '@[A-Za-z][A-Za-z]'. *)
-
-type header_line =
-    | Comment of string
-    | NonComment of record_type_code * (string * string) list
-
-type header = header_line list
-=======
->>>>>>> ccf58492
-
-type alignment = {
-  qname : string;
-  flag : int;
-  rname : string;
-  pos : int;
-  mapq : int;
-  cigar : string;
-  rnext : string;
-  pnext : int;
-  tlen : int;
-  seq : string;
-  qual : string;
-  optional : (string * char * string) list
-}
-<<<<<<< HEAD
-
-val record_type_code_of_header_line : header_line -> string
-
-val enum_file : string -> (header * alignment Enum.t)
-
-val header_line_to_string : header_line -> string
-val header_to_string : header -> string
-val alignment_to_string : alignment -> string
-*)
-=======
 (** The contents of an alignment line. *)
 
 type t = [
@@ -108,4 +43,3 @@
 val printer: unit ->
   (t, string, Biocaml_transform.no_error) Biocaml_transform.t
 (** Create a printing "stoppable" transform. *)   
->>>>>>> ccf58492
