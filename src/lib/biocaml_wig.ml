--- conflicted
+++ resolved
@@ -1,8 +1,5 @@
 open Biocaml_internal_pervasives
-<<<<<<< HEAD
-=======
 open With_result
->>>>>>> 4b0bedc6
 
 type comment = [
 | `comment of string
