open Biocaml_std
open Tuple


exception Bad of string
let raise_bad msg = raise (Bad msg)

type bt = (int * int * float) list StringMap.t
    (* list items are (lo,hi,x) triples *)
    
type vt = {vspan:int; vdata : (int * float) list StringMap.t}
    (* list items are (lo,x) pairs, range is [lo, lo + vspan - 1] *)
    
type ft = {fspan:int; fdata : (int * int * float list) StringMap.t}
    (* For each chromosome there is a list of (start,step,xl) triples.
       For the i'th value in xl, the associated range is [lo,hi] where
       - lo = start + i*step
       - hi = lo + fspan - 1
    *)
    
type t = B of bt | V of vt | F of ft
type pt = string * int * int * float
type format = Bed | VariableStep | FixedStep

let get_format = function B _ -> Bed | V _ -> VariableStep | F _ -> FixedStep

(* compact variable-step to fixed-step if possible *)
let v_to_f vt : ft option =
  (* get the constant step or return None if step is not constant *)
  let get_step (l : (int * float) list) : int option =
    let rec f step = function
      | [] | _::[] -> Some step
      | (lo1,_)::((lo2,_)::_ as l) ->
          if step = lo2 - lo1 then f step l else None
    in
    match l with
      | [] -> assert false
      | _::[] -> Some vt.vspan (* arbitrarily choosing step to equal span *)
      | (lo0,_)::(lo1,_)::_ -> f (lo1 - lo0) l
  in
  
  let convert_one (l : (int * float) list) : (int * int * float list) option =
    match get_step l with
      | None -> None
      | Some step -> Some (fst (List.hd_exn l), step, List.map snd l)
  in
  
  let g ~key ~data:l ans =
    match ans with
      | None -> None
      | Some ans ->
          match convert_one l with
            | None -> None
            | Some dat -> Some (StringMap.add key dat ans)
  in
  match StringMap.fold ~f:g vt.vdata ~init:(Some StringMap.empty) with
    | None -> None
    | Some fdat -> Some {fspan = vt.vspan; fdata = fdat}

(* compact bed to variable-step if possible *)
let b_to_v bt : vt option =
  (* get the constant span or return None if span is not constant *)
  let get_span_chr (l : (int * int * float) list) : int option =
    let rec f span = function
      | [] -> Some span
      | (lo,hi,_)::l -> if span = hi - lo + 1 then f span l else None
    in
    match l with
      | [] -> assert false
      | (lo,hi,_)::l -> f (hi - lo + 1) l
  in
  
  let get_span bt : int option =
    let spans = StringMap.fold ~f:(fun ~key ~data:l ans -> (get_span_chr l)::ans) bt ~init:[] in
    if List.length spans = 0 then
      None (* if no chromosomes, do not compact *)
    else if List.exists Option.is_none spans then
      None
    else
      let spans = List.map Option.get spans in
      let span = List.hd_exn spans in
      if List.for_all ((=) span) spans then
        Some span
      else
        None
  in
  match get_span bt with
    | None -> None
    | Some span ->
<<<<<<< HEAD
        let vdat = StringMap.map (List.map ~f:(fun (x,_,z) -> (x,z))) bt in
=======
        let vdat = StringMap.map (List.map ~f:(fun (x, _, z) -> (x, z))) bt in
>>>>>>> 785ba60e
        Some {vspan=span; vdata = vdat}
          
(* compact bed to fixed-step if possible *)
let b_to_f bt : ft option =
  match b_to_v bt with None -> None | Some vt -> v_to_f vt

(* compact as much as possible *)
let rec compact t = match t with
  | B x -> (match b_to_v x with None -> t | Some vt -> compact (V vt))
  | V x -> (match v_to_f x with None -> t | Some ft -> F ft)
  | F x -> F x

(* expand variable-step to bed *)
let v_to_b vt : bt =
  let f l = List.map (fun (lo,x) -> lo, lo + vt.vspan - 1, x) l in
  StringMap.map f vt.vdata

(* expand fixed-step to variable-step *)
let f_to_v ft : vt =
  let f (start,step,xl) = List.mapi (fun i x -> start + i*step, x) xl in
  {vspan = ft.fspan; vdata = StringMap.map f ft.fdata}

(* expand fixed-step to bed *)
let f_to_b ft : bt =
  let f (start,step,l) = 
    let g i x =
      let lo = start + i*step in
      let hi = lo + ft.fspan - 1 in
      lo,hi,x
    in
    List.mapi g l
  in
  StringMap.map f ft.fdata
    
(* convert [t] to [fmt] if possible *)
let to_format fmt t : t option = match fmt,t with
  | Bed, B _ -> Some t
  | Bed, V vt -> Some (B (v_to_b vt))
  | Bed, F ft -> Some (B (f_to_b ft))
  | VariableStep, B bt -> (match b_to_v bt with None -> None | Some vt -> Some (V vt))
  | VariableStep, V _ -> Some t
  | VariableStep, F ft -> Some (V (f_to_v ft))
  | FixedStep, B bt -> (match b_to_f bt with None -> None | Some ft -> Some (F ft))
  | FixedStep, V vt -> (match v_to_f vt with None -> None | Some ft -> Some (F ft))
  | FixedStep, F _ -> Some t

let iter f = function 
  | B t -> 
      let g chr (lo,hi,x) = f(chr,lo,hi,x) in
      let h ~key:chr ~data:l = List.iter (g chr) l in
      StringMap.iter ~f:h t
  | V t ->
      let g chr (lo,x) = f(chr, lo, lo + t.vspan - 1, x) in
      let h ~key:chr ~data:l = List.iter (g chr) l in
      StringMap.iter ~f:h t.vdata
  | F t ->
      let g chr start step i x =
        let lo = start + i*step in
        let hi = lo + t.fspan - 1 in
        f(chr,lo,hi,x)
      in
      let h ~key:chr ~data:(start,step,l) = List.iteri (g chr start step) l in
      StringMap.iter h t.fdata
        
let fold f init t =
  let ans = ref init in
  iter (fun pt -> ans := f !ans pt) t;
  !ans

let rec of_list l =
  let f ans (chr,lo,hi,x) =
    if lo > hi then
      raise_bad (sprintf "invalid interval [%d, %d]" lo hi)
    else
      let append prev = match prev with None -> [lo,hi,x] | Some l -> (lo,hi,x)::l in
      StringMap.add_with chr append ans
  in
  let ans = List.fold_left ~f ~init:StringMap.empty l in
  let ans = StringMap.map List.rev ans in
  compact (B ans)
    
let of_channel ?fmt ?(chr_map=identity) ?(header=true) ?increment_lo_hi ic = 
  let of_bed_channel chr_map header increment_lo_hi ic =
    let inclo,inchi = increment_lo_hi in
    let f acc l = 
      let lst = String.nsplit l "\t" in
      match List.length lst with
        | 4 ->
            let chr = chr_map (List.nth lst 0) in
            let lo = int_of_string (List.nth lst 1) + inclo in
            let hi = int_of_string (List.nth lst 2) + inchi in
            let v = float_of_string (List.nth lst 3) in
            let insert prev = match prev with None -> [lo,hi,v] | Some l -> (lo,hi,v)::l in
            StringMap.add_with chr insert acc
        | n -> failwith (sprintf "expecting exactly 4 columns but found %d" n) 
    in
    if header then (ignore (input_line ic));
    let ans = Lines.fold_channel f StringMap.empty ic in
    let ans = StringMap.map List.rev ans in
    compact (B ans)
  in
  match fmt with
    | None -> failwith "must specify WIG file format" (* TO DO: infer format automatically *)
    | Some Bed ->
        let increment_lo_hi = match increment_lo_hi with Some x -> x | None -> (1,0) in
        of_bed_channel chr_map header increment_lo_hi ic
    | Some VariableStep -> failwith "parsing of WIG files in variable-step format not yet implemented"
    | Some FixedStep -> failwith "parsing of WIG files in fixed-step format not yet implemented"
        
let of_file ?fmt ?(chr_map=identity) ?(header=true) ?increment_lo_hi file =
  let fend = close_in in
  match fmt,increment_lo_hi with
    | None, None ->
      try_finally_exn (of_channel ~chr_map ~header) ~fend (open_in file)
    | Some fmt, None ->
        try_finally_exn (of_channel ~fmt ~chr_map ~header) ~fend (open_in file)
    | None, Some increment_lo_hi ->
        try_finally_exn (of_channel ~chr_map ~header ~increment_lo_hi) ~fend (open_in file)
    | Some fmt, Some increment_lo_hi->
        try_finally_exn (of_channel ~fmt ~chr_map ~header ~increment_lo_hi) ~fend (open_in file)

let to_list t = List.rev (fold (fun ans pt -> pt::ans) [] t)
  
let to_channel ?fmt t cout =
  let print_as_is = function
    | B bt ->
        let f chr (lo,hi,x) = fprintf cout "%s\t%d\t%d\t%s\n" chr (lo-1) hi (string_of_float x) in
        let g ~key:chr ~data:l = List.iter (f chr) l in
        StringMap.iter g bt
    | V vt ->
        let g ~key:chr ~data:l =
          fprintf cout "variableStep\tchrom=%s\tspan=%d\n" chr vt.vspan;
          let f (lo,x) = fprintf cout "%d\t%s\n" lo (string_of_float x) in
          List.iter f l
        in
        StringMap.iter g vt.vdata
    | F ft ->
        let g ~key:chr ~data:(start,step,l) =
          fprintf cout "fixedStep\tchrom=%s\tstart=%d\tstep=%d\tspan=%d\n" chr start step ft.fspan;
          List.iter (fun x -> fprintf cout "%s\n" (string_of_float x)) l
        in
        StringMap.iter g ft.fdata
  in
  match fmt with
    | None -> print_as_is (compact t)
    | Some fmt -> match to_format fmt t with
        | None ->
            let fmt = match fmt with Bed -> "bed" | VariableStep -> "variable-step" | FixedStep -> "fixed-step" in
            failwith (sprintf "given data cannot be represented in %s format" fmt)
        | Some t -> print_as_is t
            
let to_file ?fmt t file =
  let f = match fmt with None -> to_channel t | Some fmt -> to_channel ~fmt t in
  try_finally_exn f ~fend:close_out (open_out_safe file)


(**** Some parsing functions that could be useful when support for parsing variable-step and fixed-step are added.
module V = struct
  let header_of_string (s:string) : header =
    let sl = split_ws s in
    let nth = List.nth sl in
    match List.length sl with
      | 3 ->
          if nth 0 <> "variableStep" then raise_bad "expecting keyword \"variableStep\"";
          let tag,value = split_eq (nth 1) in
          let chr =
            if (tag = "chrom") then value
            else raise_bad "second field must be in form chrom=string"
          in
          let tag,value = split_eq (nth 2) in
          let span =
            if (tag = "span") then stoi value
            else raise_bad "third field must be in form span=integer"
          in
          chr,span
      | n -> raise_bad (sprintf "expecting exactly 3 space separated fields but found %d" n)
          
  let datum_of_string (s:string) : datum =
    let sl = split_ws s in
    let nth = List.nth sl in
    match List.length sl with
      | 2 -> 
          let lo = stoi (nth 0) in
          let x = stof (nth 1) in
          if lo < 1 then raise_bad (sprintf "start coordinate %d must be >= 1" lo);
          lo,x
      | n -> raise_bad (sprintf "expecting exactly 2 columns but found %d" n)
          
end

module F = struct
  let header_of_string s =
    let sl = split_ws s in
    let nth = List.nth sl in
    match List.length sl with
      | 5 ->
          if nth 0 <> "fixedStep" then raise_bad "expecting keyword \"fixedStep\"";
          let tag,value = split_eq (nth 1) in
          let chr =
            if (tag = "chrom") then value
            else raise_bad "second field must be in form chrom=string"
          in
          let tag,value = split_eq (nth 2) in
          let start =
            if (tag = "start") then (stoi value) - 1
            else raise_bad "third field must be in form start=integer"
          in
          let tag,value = split_eq (nth 3) in
          let step =
            if (tag = "step") then stoi value
            else raise_bad "fourth field must be in form step=integer"
          in
          let tag,value = split_eq (nth 4) in
          let span = 
            if (tag = "span") then stoi value
            else raise_bad "fifth field must be in form span=integer"
          in
          if start < 0 then raise_bad (sprintf "start=%d but minimum value is 1" (start+1));
          if step < 0 then raise_bad (sprintf "step=%d but must be positive" step);
          if span < 0 then raise_bad (sprintf "span=%d but must be positive" span);
          if step < span then raise_bad (sprintf "step=%d cannot be less than span=%d" step span);
          chr,start,step,span
      | n -> raise_bad (sprintf "expecting exactly 5 space separated fields but found %d" n)
          
end
*)

(***** Old Parser, not working. ****
(** split tag=value *)
let split_eq (s:string) : string * string =
  let sl = Str.split_delim (Str.regexp "=") s in
  let nth = List.nth sl in
  match List.length sl with
    | 2 -> nth 0, nth 1
    | _ -> raise_bad (sprintf "expected exactly one '=' sign in: %s" s)

type line_type = BLine | VHeaderLine | VLine | FHeaderLine | FLine

let line_type s =
  try ignore (B.datum_of_string s); Some BLine with Bad _ ->
  try ignore (V.header_of_string s); Some VHeaderLine with Bad _ ->
  try ignore (V.datum_of_string s); Some VLine with Bad _ ->
  try ignore (F.header_of_string s); Some FHeaderLine with Bad _ ->
  try ignore (F.datum_of_string s); Some FLine with Bad _ ->
  None

module Parser = struct
  type state = Start | InB of B.s | InV of V.s | InF of F.s
    (* states of the finite-state-machine parser *)

  exception Errors of (line_type * string) list
    (* indicates a list of possible errors for why a parse failed,
       each message is associated with the line_type that the parse was attempted on *)

  let errors_to_string (msgs : (line_type * string) list) : string =
    let line_type (lt:line_type) : string =
      let s = match lt with
        | BLine -> "bed"
        | VLine -> "variable step"
        | VHeaderLine -> "variable step header"
        | FLine -> "fixed step"
        | FHeaderLine -> "fixed step header"
      in sprintf ("- bad %s line: ") s
    in

    let error_to_string (lt,msg) = (line_type lt) ^ msg in
    let msgs = List.map error_to_string msgs in
    let msgs = "parse failed for one of the following reasons:"::msgs in
    String.concat "\n" msgs

  (* [add_line st line] adds [line] to [st] and returns the new state, raise [Errors] if any errors *)
  let add_line (st:state) (line:string) : state = 
    let msgs = ref [] in
    let raise_errors () = raise (Errors (List.rev !msgs)) in
    match st with
      | Start -> (
          try InB (B.singleton (B.datum_of_string line)) with Bad m ->
          try msgs := (BLine,m)::!msgs; InV (V.empty (V.header_of_string line)) with Bad m ->
          try msgs := (VHeaderLine,m)::!msgs; InF (F.empty (F.header_of_string line)) with Bad m ->
          msgs := (FHeaderLine,m)::!msgs; 
          raise_errors()
        )
      | InB s -> (
          try InB (B.append_datum s (B.datum_of_string line)) with Bad m ->
          msgs := (BLine,m)::!msgs;
          raise_errors()
        )
      | InV s -> (
          try InV (V.append_datum s (V.datum_of_string line)) with Bad m ->
          try msgs := (VLine,m)::!msgs; InV (V.set_header s (V.header_of_string line)) with Bad m ->
          msgs := (VHeaderLine,m)::!msgs;
          raise_errors()
        )
      | InF s -> (
          try InF (F.append_datum s (F.datum_of_string line)) with Bad m ->
          try msgs := (FLine,m)::!msgs; InF (F.set_header s (F.header_of_string line)) with Bad m ->
          msgs := (FHeaderLine,m)::!msgs;
          raise_errors()
        )

  let of_channel cin =
    let line_num = ref 0 in
    let ans = ref Start in
    try
      while true do
        incr line_num;
        ans := add_line !ans (input_line cin)
      done;
      assert false
    with
      | End_of_file -> (
          match !ans with
            | Start -> raise_bad "no data"
            | InB s -> B.complete s
            | InV s -> V.complete s
            | InF s -> F.complete s
        )
      | Errors msgs -> raise_bad (Msg.err ~pos:(Pos.l !line_num) (errors_to_string msgs))
      | Bad _ -> assert false (* all Bad should have been caught by add_line *)

  let of_stream (strm : char Stream.t) =
    let lines = Stream.lines_of_chars strm in
    try
      let ans = Stream.fold add_line Start lines in
      match ans with
        | Start -> raise_bad "no data"
        | InB s -> B.complete s
        | InV s -> V.complete s
        | InF s -> F.complete s
    with
      | Errors msgs -> raise_bad (Msg.err ~pos:(Pos.l (Stream.count lines)) (errors_to_string msgs))
      | Bad _ -> assert false (* all Bad should have been caught by add_line *)
       
end

let of_channel = Parser.of_channel
let of_stream = Parser.of_stream
let of_file file = try_finally of_channel close_in (open_in file)

******************)

(* Don't think I need this anymore. ***********
let first_item t : pt option =
  match t with
    | B t ->
        if StringMap.is_empty t then
          None
        else
          let chr,l = StringMap.first t in
          if List.length l = 0 then
            None
          else
            let lo,hi,x = List.hd l in
            Some (chr,lo,hi,x)
    | V t ->
        if StringMap.is_empty t.vdata then
          None
        else
          let chr,l = StringMap.first t.vdata in
          if List.length l = 0 then
            None
          else
            let lo,x = List.hd l in
            Some (chr, lo, lo + t.vspan - 1, x)
    | F t ->
        if StringMap.is_empty t.fdata then
          None
        else
          let chr,(start,step,l) = StringMap.first t.fdata in
          if List.length l = 0 then
            None
          else
            Some (chr, start, start + t.fspan - 1, List.hd l)
        
let validate = function
  | B t -> (
      match first_item t with
        | None -> ()
        | Some first ->
            is_range first;
            let prev = ref first in
            let f (curr : pt) =
              is_range curr;
              can_follow !prev curr;
              prev := curr
            in
            iter f t
    )
  | V t -> (
      if t.span < 1 then raise_bad (sprintf "invalid span %d" t.span);
      match first_item t with
        | None -> ()
        | Some first ->
            let prev = ref first in
            let f (curr : pt) =
              can_follow !prev curr;
              prev := curr
            in
            iter f t
    )
  | F t -> (
      if t.span < 1 then raise_bad (sprintf "invalid span %d" t.span);
      let f chr (_,step,_) =
        if step < t.span 
        then raise_bad (sprintf "for chromosome %s, step = %d is less than span = %d" chr step t.span)
      in
      StringMap.iter f t.dat
    )

   ************ *)<|MERGE_RESOLUTION|>--- conflicted
+++ resolved
@@ -87,11 +87,7 @@
   match get_span bt with
     | None -> None
     | Some span ->
-<<<<<<< HEAD
-        let vdat = StringMap.map (List.map ~f:(fun (x,_,z) -> (x,z))) bt in
-=======
         let vdat = StringMap.map (List.map ~f:(fun (x, _, z) -> (x, z))) bt in
->>>>>>> 785ba60e
         Some {vspan=span; vdata = vdat}
           
 (* compact bed to fixed-step if possible *)
