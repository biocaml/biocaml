(** GFF files. Parser silently skips comment lines, blank lines, and
    pragmas.

    Versions 2 and 3 are supported. The only difference is the
    delimiter used for tag-value pairs in the attribute list: [3] uses
    an equal sign, and [2] uses a space. Version [3] also has
    additional requirements, e.g. the [feature] must be a sequence
    ontology term, but these are not checked. *)

exception Bad of string
  (** Raised if there are any parse errrors. *)

type strand =
    | Sense
    | Antisense
    | Unknown (** strand is relevant but unknown *)
    | Unstranded (** strand is irrelevant *)
        
type attribute =
    | TagValue of string * string (** name and value of an attribute *)
    | Something of string  (** attributes not in tag-value format *)
        
(** Type of information on a row. *)
type row = {
  chr : string;    (** chromosome name *)
  source : string; (** where annotation came from, e.g. a database or algorithm *)
  feature : string; (** the feature type, e.g. exon or gene *)
  pos : (int * int); (** position *)
  score : float option; (** possible score, semantics not defined *)
  strand : strand; (** strand *)
  phase: int option ; (** phase, should be 0,1, or 2 if feature = "CDS" or None otherwise but this is not checked *)
  attributes : attribute list; (** the attributes *)
}
    
type t
    (** The type representing a GFF file. *)
    
val of_file : ?chr_map:(string -> string) -> ?version:int -> ?strict:bool -> string -> t
  (** [of_file file] parses [file]. If [strict=true], the default,
      [Bad] is raise on any errors. If [strict=false], errors are silently
      skipped. Default [version] is 3, but you can also specify 2. *)
  
val of_list : row list -> t

val fold : ('a -> row -> 'a) -> 'a -> t -> 'a
val iter : (row -> unit) -> t -> unit

val fold_file : ?version:int -> ?strict:bool -> ('a -> row -> 'a) -> 'a -> string -> 'a
  (** [fold_file f init file] accumulates the result of applying [f]
      to each row of [file]. Optional arguments [version] and [strict] are
      as in [of_file]. *)
  
val iter_file : ?version:int -> ?strict:bool -> (row -> unit) -> string -> unit

val to_list : t -> row list

val enum : t -> row BatEnum.t

<<<<<<< HEAD
val to_map : t -> row list Biocaml_std.StringMap.StringMap.t
  (** Partitions annotations by chromosome. *)

val map_of_file : ?version:int -> ?strict:bool -> string -> row list Biocaml_std.StringMap.StringMap.t
=======
val to_map : t -> row list Biocaml_std.StringMap.t
  (** Partitions annotations by chromosome. *)

val map_of_file : ?version:int -> ?strict:bool -> string -> row list Biocaml_std.StringMap.t
>>>>>>> 536f06e9

val row_to_string : ?version:int -> row -> string
val to_channel : ?version:int -> t -> out_channel -> unit
val to_file : ?version:int -> t -> string -> unit


(** {6 Operations Related to Attributes} *)

val attribute_names : row -> string list
  (** List of attributes defined for the given [row]. *)
  
val get_attribute : row -> string -> string
  (** [get_attribute r x] returns the value of attribute
      [x]. Enclosing quotes if any are stripped off. Raise [Failure] if
      [x] is not defined exactly once. *)

val get_attributel : row -> string -> string list
  (** [get_attributel r x] returns the values of the attribute named
      [x] in row [r]. A list is returned in case the same attribute is
      multiply defined. An empty list indicates that the requested
      attribute is undefined. See also [get_attribute]. *)
  
val has_attribute : row -> string -> bool
  (** [has_attribute r x] returns true if attribute [x] is defined in [r]. *)

val add_attribute : string -> string -> row -> row
  (** [add_attribute x y r] adds attribute [x] with value [y] in
      [r]. Any previous value of [x] is left unaltered. Use
      [delete_attribute] first if desired. See also [set_attribute]. *)

val set_attribute : string -> string -> row -> row
  (** [set_attribute x y r] sets attribute [x] to [y] in [r], deleting
      any previous values. *)
  
val delete_attribute : string -> row -> row
  (** [delete_attribute x r] deletes all occurrences of attribute [x]
      in [r]. *)
  
val index_by_attribute : string -> t -> (string, row list) Hashtbl.t
  (** [index_by_attribute x] returns a mapping from the values of
      attribute [x] to those rows with that value. Instead of an
      attribute, [x] can also be "CHR", "SOURCE", or "FEATURE" to
      index by values of the respective column.

      Postconditions:
      - none of the values are the empty list
      - each key is bound to only one value *)<|MERGE_RESOLUTION|>--- conflicted
+++ resolved
@@ -56,17 +56,10 @@
 
 val enum : t -> row BatEnum.t
 
-<<<<<<< HEAD
-val to_map : t -> row list Biocaml_std.StringMap.StringMap.t
-  (** Partitions annotations by chromosome. *)
-
-val map_of_file : ?version:int -> ?strict:bool -> string -> row list Biocaml_std.StringMap.StringMap.t
-=======
 val to_map : t -> row list Biocaml_std.StringMap.t
   (** Partitions annotations by chromosome. *)
 
 val map_of_file : ?version:int -> ?strict:bool -> string -> row list Biocaml_std.StringMap.t
->>>>>>> 536f06e9
 
 val row_to_string : ?version:int -> row -> string
 val to_channel : ?version:int -> t -> out_channel -> unit
