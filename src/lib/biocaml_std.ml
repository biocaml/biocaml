
include Printf
let (<<-) f g = fun x -> f (g x)
let identity = fun x -> x

let try_finally_exn ~fend f x =
  match try `V (f x) with e -> `E e with
    | `V f_x -> fend x; f_x
    | `E e -> (try fend x with _ -> ()); raise e

let open_out_safe = open_out_gen [Open_wronly; Open_creat; Open_excl; Open_text] 0o666
let output_endline cout s = output_string cout s; output_string cout "\n"

let flip = BatPervasives.flip
let ( |> ) = BatPervasives.( |> )
let ( -| ) = BatPervasives.( -| )
let ( |- ) = BatPervasives.( |- )

module Xmlm = Biocaml_internal_xmlm
  
module List = struct 
  include List
  include BatList
  include ListLabels
  include BatList.Labels

  let assoc_exn = assoc
  let hd_exn = hd
  let tl_exn = tl

  include BatList.Exceptionless
  include BatList.Labels.LExceptionless

  let npartition_exn ~eq l =
    let insertl ll a =
      let rec loop prefix ll =
        match ll with
        | [] -> rev ([a]::prefix)
        | l::ll ->
          if eq a (hd_exn l)
          then (rev ((a::l)::prefix)) @ ll 
          else loop (l::prefix) ll
      in loop [] ll
    in 
    map ~f:rev (fold_left ~f:insertl ~init:[] l)


end

module String = struct
  include StringLabels
  include BatString
  include BatString.Exceptionless

  (* String.for_all was in Sesame and heavily used in Biocaml. *)
  let for_all ~f s =
    fold_left (fun b c -> b && f c) true s

  let exists ~f s =
    fold_left (fun ans c -> f c || ans) false s

  let strip_final_cr s =
    let l = length s in
    if l > 0 && s.[l-1] = '\r'
    then sub s 0 (l-1)
    else s

  let fold_lefti ~f acc str = 
    let r = ref acc in
    for i = 0 to (String.length str - 1) do
      r := f !r i str.[i]
    done;
    !r

end

module Array = struct
  include Array 
  include BatArray 
  include BatArray.Labels
      
  let is_rectangular d =
    if length d <= 1 then
      true
    else
      let allLengths = map length d in
      let firstLength = get allLengths 0 in
      let lengthEqualsFirstLength k = k = firstLength in
      for_all lengthEqualsFirstLength allLengths
end


module Char = struct
  include BatChar

  let is_space = is_whitespace
  let is_alpha_num c = is_letter c || is_digit c

end

module Enum = struct
  include BatEnum
  include BatEnum.Labels
  include BatEnum.Labels.LExceptionless
end  

module Stream = struct
  include Stream

  let lines_of_chars cstr =
    let f _ =
      match peek cstr with
      | None -> None
      | Some _ ->
        let ans = Buffer.create 100 in
        let rec loop () =
          try
            let c = next cstr in
            if c <> '\n' then (Buffer.add_char ans c; loop())
          with Failure -> ()
        in 
        loop();
        Some (Buffer.contents ans)
    in
    from f

  let keep_whilei pred s =
    let f _ =
      match peek s with
      | None -> None
      | Some a ->
        if pred (count s) a
        then (junk s; Some a)
        else None
    in from f
    
  let keep_while pred = keep_whilei (fun _ a -> pred a)
  let truncate k = keep_whilei (fun j _ -> j < k)
  
  let rec skip_whilei pred s =
    match peek s with
    | None -> ()
    | Some a ->
      if pred (count s) a
      then (junk s; skip_whilei pred s)
      else ()

  let skip_while pred = skip_whilei (fun _ a -> pred a)

  let rec fold f accum s =
    match peek s with
      None -> accum
    | Some a -> (junk s; fold f (f accum a) s)

  let to_list t =
    List.rev (fold (fun l b -> b::l) [] t)

  let map f s =
    let f _ =
      try Some (f (next s))
      with Failure -> None
    in from f

  let is_empty s =
    match peek s with None -> true | Some _ -> false

  let lines_of_channel cin =
    let f _ =
      try Some (input_line cin)
      with End_of_file -> None
    in Stream.from f
 
end


module Msg = Biocaml_msg
module Pos = Biocaml_pos

module Lines = struct

  exception Error of (Pos.t * string)
  let raise_error p m = raise (Error(p,m))

  let fold_stream' ?(file="") ?(strict=true) f init cstr =
    let lines = Stream.lines_of_chars cstr in
    let f accum s =
      try f accum s
      with Failure msg ->
        let n = Stream.count lines in
        let pos = if file = "" then Pos.l n else Pos.fl file n in
        if strict then raise_error pos msg else accum
    in
    Stream.fold f init lines

  let fold_stream ?(strict=true) f init cstr =
    fold_stream' ~strict f init cstr
      
  let fold_channel' ?(file="") ?(strict=true) f init cin =
    fold_stream' ~file ~strict f init (Stream.of_channel cin)
    
  let fold_channel ?(strict=true) f init cin =
    fold_stream ~strict f init (Stream.of_channel cin)

  let fold_file ?(strict=true) f init file =
    try 
      try_finally_exn (fold_channel' ~file ~strict f init)
        ~fend:close_in (open_in file)
    with Error (p,m) -> raise_error (Pos.set_file p file) m

  let iter_file ?(strict=true) f file =
    fold_file ~strict (fun _ x -> f x) () file

  let of_stream ?(strict=true) f (cstr : char Stream.t) =
    let lines = Stream.lines_of_chars cstr in
    let g ans s =
      try (f s)::ans
      with Failure m ->
        if strict
        then raise_error (Pos.l (Stream.count lines)) m
        else ans
    in List.rev (Stream.fold g [] lines)
  
  let of_channel ?(strict=true) f cin =
    of_stream ~strict f (Stream.of_channel cin)

end

module Set = struct
  module Make (Ord : BatSet.OrderedType) = struct
    module S = BatSet.Make(Ord)
    include S
    include S.Labels
    include S.Exceptionless
  end
end
module IntSet = struct
  module IS = BatSet.Make(BatInt)
  include IS
  include IS.Labels
  include IS.Exceptionless
  let of_list l =
    of_enum (List.enum l)
  let to_list t =
    List.of_enum (enum t)
end

module Option = struct
  module M = struct
    include BatOption
    include BatOption.Labels
  end
  module With_monad = struct
    include M
    include BatOption.Monad
    let (>>=) = bind
  end
  include M
end

module PMap = struct
  include BatMap
  include BatMap.Exceptionless
end

module IO = BatIO

module StringMap = struct
<<<<<<< HEAD
  module StringMap = BatMap.Make(String)
  include StringMap
  include StringMap.Labels
  include StringMap.Exceptionless
=======
  include BatMap.Make(String)
  include Labels
  include Exceptionless
>>>>>>> 536f06e9

  let add_with x f m =
    add x (f (find x m)) m

  let size t = fold ~f:(fun ~key ~data ans -> ans + 1) ~init:0 t

end

module Tuple = struct
  include BatTuple
  module Pr = struct
    include Tuple2
    let make a b = (a,b)
  end
  module Tr = struct
    include Tuple3
    let make a b c = (a,b,c)
  end
end

module Order = struct
  let compose cmp1 cmp2 a b =
    let c1 = cmp1 a b in
    let c2 = cmp2 a b in
    let num_true = List.fold_left ~f:(fun cnt b -> if b then cnt+1 else cnt) ~init:0 in
    let bl = [c1 = Some (-1); c1 = Some 1; c2 = Some (-1); c2 = Some 1] in
    assert((num_true bl <= 1) || (c1 = Some 0 && c2 = Some 0));
    match c1 with
    | Some c1 -> c1
    | None ->
      match c2 with
      | Some c2 -> c2
      | None -> invalid_arg "neither partial order given relates given values"
        
  let reverse cmp a b = -(cmp a b)
  let reversep cmp a b = Option.map (~-) (cmp a b)

  let totalify cmp =
    fun a b ->
      match cmp a b with
      | Some c -> c
      | None -> failwith "order relation not defined for given elements"
end

module Test = struct
  let time ?(cout=stderr) f a =
    let init = Sys.time() in
    let b = f a in
    let delt = Sys.time() -. init in
    fprintf cout "finished in %.2f seconds\n%!" delt;
    b
      
  let sf ?(cout=stderr) msg f a =
    fprintf cout "%s... %!" msg;
    let b = f a in
    fprintf cout "finished\n%!";
    b
      
  let timesf ?(cout=stderr) msg f a =
    let init = Sys.time() in
    fprintf cout "%s... %!" msg;
    let b = f a in
    let delt = Sys.time() -. init in
    fprintf cout "finished in %.2f seconds\n%!" delt;
    b
      
  let get_time f a =
    let init = Sys.time() in
    let b = f a in
    let delt = Sys.time() -. init in
    (b, delt)
      
  let repeat n f =
    if n < 1 then failwith "cannot execute a function less than 1 time"
    else
      fun a ->
        for i = 1 to n-1 do ignore (f a) done;
        f a
end<|MERGE_RESOLUTION|>--- conflicted
+++ resolved
@@ -265,16 +265,9 @@
 module IO = BatIO
 
 module StringMap = struct
-<<<<<<< HEAD
-  module StringMap = BatMap.Make(String)
-  include StringMap
-  include StringMap.Labels
-  include StringMap.Exceptionless
-=======
   include BatMap.Make(String)
   include Labels
   include Exceptionless
->>>>>>> 536f06e9
 
   let add_with x f m =
     add x (f (find x m)) m
