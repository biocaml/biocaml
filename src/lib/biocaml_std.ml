
include Printf
let (<<-) f g = fun x -> f (g x)
let identity = fun x -> x

let try_finally_exn ~fend f x =
  match try `V (f x) with e -> `E e with
    | `V f_x -> fend x; f_x
    | `E e -> (try fend x with _ -> ()); raise e

let open_out_safe = open_out_gen [Open_wronly; Open_creat; Open_excl; Open_text] 0o666
let output_endline cout s = output_string cout s; output_string cout "\n"

<<<<<<< HEAD

let ( |> ) x f = f x
let flip f a b = f b a
=======
let flip = BatPervasives.flip
let ( |> ) = BatPervasives.( |> )
let ( -| ) = BatPervasives.( -| )
let ( |- ) = BatPervasives.( |- )
>>>>>>> 785ba60e

module List = struct 
  include List
  include BatList
  include ListLabels
  include BatList.Labels

  let assoc_exn = assoc
  let hd_exn = hd
  let tl_exn = tl

  include BatList.Exceptionless
  include BatList.Labels.LExceptionless

  let npartition_exn ~eq l =
    let insertl ll a =
      let rec loop prefix ll =
        match ll with
        | [] -> rev ([a]::prefix)
        | l::ll ->
          if eq a (hd_exn l)
          then (rev ((a::l)::prefix)) @ ll 
          else loop (l::prefix) ll
      in loop [] ll
    in 
    map ~f:rev (fold_left ~f:insertl ~init:[] l)


end

module String = struct
  include StringLabels
  include BatString
  include BatString.Exceptionless

  (* String.for_all was in Sesame and heavily used in Biocaml. *)
  let for_all ~f s =
    fold_left (fun b c -> b && f c) true s

  let exists ~f s =
    fold_left (fun ans c -> f c || ans) false s

  let strip_final_cr s =
    let l = length s in
    if l > 0 && s.[l-1] = '\r'
    then sub s 0 (l-1)
    else s

  let fold_lefti ~f acc str = 
    let r = ref acc in
    for i = 0 to (String.length str - 1) do
      r := f !r i str.[i]
    done;
    !r

end

module Array = struct
  include Array 
  include BatArray 
  include BatArray.Labels
      
  let is_rectangular d =
    if length d <= 1 then
      true
    else
      let allLengths = map length d in
      let firstLength = get allLengths 0 in
      let lengthEqualsFirstLength k = k = firstLength in
      for_all lengthEqualsFirstLength allLengths
end


module Char = struct
  include Char
  include BatChar

  let is_space = is_whitespace
  let is_alpha_num c = is_letter c || is_digit c

end

module Enum = struct
  include BatEnum
  include BatEnum.Labels
  include BatEnum.Labels.LExceptionless
end  

module Stream = struct
  include Stream

  let lines_of_chars cstr =
    let f _ =
      match peek cstr with
      | None -> None
      | Some _ ->
        let ans = Buffer.create 100 in
        let rec loop () =
          try
            let c = next cstr in
            if c <> '\n' then (Buffer.add_char ans c; loop())
          with Failure -> ()
        in 
        loop();
        Some (Buffer.contents ans)
    in
    from f

  let keep_whilei pred s =
    let f _ =
      match peek s with
      | None -> None
      | Some a ->
        if pred (count s) a
        then (junk s; Some a)
        else None
    in from f
    
  let keep_while pred = keep_whilei (fun _ a -> pred a)
  let truncate k = keep_whilei (fun j _ -> j < k)
  
  let rec skip_whilei pred s =
    match peek s with
    | None -> ()
    | Some a ->
      if pred (count s) a
      then (junk s; skip_whilei pred s)
      else ()

  let skip_while pred = skip_whilei (fun _ a -> pred a)

  let rec fold f accum s =
    match peek s with
      None -> accum
    | Some a -> (junk s; fold f (f accum a) s)

  let to_list t =
    List.rev (fold (fun l b -> b::l) [] t)

  let map f s =
    let f _ =
      try Some (f (next s))
      with Failure -> None
    in from f

  let is_empty s =
    match peek s with None -> true | Some _ -> false

  let lines_of_channel cin =
    let f _ =
      try Some (input_line cin)
      with End_of_file -> None
    in Stream.from f
 
end


module Msg = Biocaml_msg
module Pos = Biocaml_pos

module Lines = struct

  exception Error of (Pos.t * string)
  let raise_error p m = raise (Error(p,m))

  let fold_stream' ?(file="") ?(strict=true) f init cstr =
    let lines = Stream.lines_of_chars cstr in
    let f accum s =
      try f accum s
      with Failure msg ->
        let n = Stream.count lines in
        let pos = if file = "" then Pos.l n else Pos.fl file n in
        if strict then raise_error pos msg else accum
    in
    Stream.fold f init lines

  let fold_stream ?(strict=true) f init cstr =
    fold_stream' ~strict f init cstr
      
  let fold_channel' ?(file="") ?(strict=true) f init cin =
    fold_stream' ~file ~strict f init (Stream.of_channel cin)
    
  let fold_channel ?(strict=true) f init cin =
    fold_stream ~strict f init (Stream.of_channel cin)

  let fold_file ?(strict=true) f init file =
    try 
      try_finally_exn (fold_channel' ~file ~strict f init)
        ~fend:close_in (open_in file)
    with Error (p,m) -> raise_error (Pos.set_file p file) m

  let iter_file ?(strict=true) f file =
    fold_file ~strict (fun _ x -> f x) () file

  let of_stream ?(strict=true) f (cstr : char Stream.t) =
    let lines = Stream.lines_of_chars cstr in
    let g ans s =
      try (f s)::ans
      with Failure m ->
        if strict
        then raise_error (Pos.l (Stream.count lines)) m
        else ans
    in List.rev (Stream.fold g [] lines)
  
  let of_channel ?(strict=true) f cin =
    of_stream ~strict f (Stream.of_channel cin)

end

module Set = struct
  module Make (Ord : BatSet.OrderedType) = struct
    module S = BatSet.Make(Ord)
    include S
    include S.Labels
    include S.Exceptionless
  end
end
module IntSet = struct
  module IS = BatSet.Make(BatInt)
  include IS
  include IS.Labels
  include IS.Exceptionless
  let of_list l =
    of_enum (List.enum l)
  let to_list t =
    List.of_enum (enum t)
end

module Option = struct
  module M = struct
    include BatOption
    include BatOption.Labels
  end
  module With_monad = struct
    include M
    include BatOption.Monad
    let (>>=) = bind
  end
  include M
end

module PMap = struct
  include BatMap
  include BatMap.Exceptionless
end

module IO = BatIO

module StringMap = struct
  include BatMap.StringMap
  include BatMap.StringMap.Labels
  include BatMap.StringMap.Exceptionless

  let add_with x f m =
    add x (f (find x m)) m

  let size t = fold ~f:(fun ~key ~data ans -> ans + 1) ~init:0 t

end

module Tuple = struct
  include BatTuple
  module Pr = struct
    include Tuple2
    let make a b = (a,b)
  end
  module Tr = struct
    include Tuple3
    let make a b c = (a,b,c)
  end
end

module Order = struct
  let compose cmp1 cmp2 a b =
    let c1 = cmp1 a b in
    let c2 = cmp2 a b in
    let num_true = List.fold_left ~f:(fun cnt b -> if b then cnt+1 else cnt) ~init:0 in
    let bl = [c1 = Some (-1); c1 = Some 1; c2 = Some (-1); c2 = Some 1] in
    assert((num_true bl <= 1) || (c1 = Some 0 && c2 = Some 0));
    match c1 with
    | Some c1 -> c1
    | None ->
      match c2 with
      | Some c2 -> c2
      | None -> invalid_arg "neither partial order given relates given values"
        
  let reverse cmp a b = -(cmp a b)
  let reversep cmp a b = Option.map (~-) (cmp a b)

  let totalify cmp =
    fun a b ->
      match cmp a b with
      | Some c -> c
      | None -> failwith "order relation not defined for given elements"
end

module Test = struct
  let time ?(cout=stderr) f a =
    let init = Sys.time() in
    let b = f a in
    let delt = Sys.time() -. init in
    fprintf cout "finished in %.2f seconds\n%!" delt;
    b
      
  let sf ?(cout=stderr) msg f a =
    fprintf cout "%s... %!" msg;
    let b = f a in
    fprintf cout "finished\n%!";
    b
      
  let timesf ?(cout=stderr) msg f a =
    let init = Sys.time() in
    fprintf cout "%s... %!" msg;
    let b = f a in
    let delt = Sys.time() -. init in
    fprintf cout "finished in %.2f seconds\n%!" delt;
    b
      
  let get_time f a =
    let init = Sys.time() in
    let b = f a in
    let delt = Sys.time() -. init in
    (b, delt)
      
  let repeat n f =
    if n < 1 then failwith "cannot execute a function less than 1 time"
    else
      fun a ->
        for i = 1 to n-1 do ignore (f a) done;
        f a
end<|MERGE_RESOLUTION|>--- conflicted
+++ resolved
@@ -11,16 +11,10 @@
 let open_out_safe = open_out_gen [Open_wronly; Open_creat; Open_excl; Open_text] 0o666
 let output_endline cout s = output_string cout s; output_string cout "\n"
 
-<<<<<<< HEAD
-
-let ( |> ) x f = f x
-let flip f a b = f b a
-=======
 let flip = BatPervasives.flip
 let ( |> ) = BatPervasives.( |> )
 let ( -| ) = BatPervasives.( -| )
 let ( |- ) = BatPervasives.( |- )
->>>>>>> 785ba60e
 
 module List = struct 
   include List
