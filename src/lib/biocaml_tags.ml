open Batteries;; open Printf

exception Invalid of string

(* Concrete syntax tree. *)
module Cst = struct
  type tag = string * string
  type t = tag list

  let parse_escaped_string (s:string) : string =
    let s = String.to_list s in
    let rec loop ans = function
      | [] -> ans
      | '\\'::c::rest -> (
          match c with
            | 't' -> loop ('\t'::ans) rest
            | _ -> failwith (sprintf "unsupported escape sequence \\%c" c)
        )
      | c::rest -> loop (c::ans) rest
    in
    loop [] s |> List.rev |> String.of_list

  let parse_tag (s:string) : tag =
    try
<<<<<<< HEAD
      let x,y = String.split s "="
                |> (fun (x,y) -> String.strip x, String.strip y) in
=======
      let x,y = String.split s "=" |> (fun (x, y) -> String.strip x, String.strip y) in
>>>>>>> 785ba60e
      x, parse_escaped_string y
    with Not_found | Invalid_argument _ ->
      match s with
        | "" -> failwith "found empty tag"
        | "!" -> failwith "invalid tag \"!\""
        | _ ->
            let n = String.length s in
            if s.[0] = '!' then
              String.slice ~first:1 ~last:n s, "false"
            else
              s, "true"
                
  let of_string s : t =
    s |> flip String.nsplit "," |> List.map parse_tag
end

type tag = string * string
type t = tag list
    
let parse_tag ((x,y) as tag : tag) : (tag, string) result =
  let is_boolean = function "true" | "false" -> true | _ -> false in
  let is_char y = String.length y = 1 in
  let is_string y = String.length y <> 0 in
  match x with
    | "table" | "bed" | "sqlite" | "header" | "header_" ->
        if is_boolean y then Ok tag
        else Bad (sprintf "tag \'%s\' expected Boolean value but assigned \"%s\"" x y)
    | "comment-char" ->
        if is_char y then Ok tag
        else Bad (sprintf "tag \'%s\' expected single character value but assigned \"%s\"" x y)
    | "separator" | "db" | "db_table" ->
        if is_string y then Ok tag
        else Bad (sprintf "tag \'%s\' expected non-empty string value but assigned \"%s\"" x y)
    | _ -> Bad (sprintf "unrecognized tag %s" x)

let of_cst (cst:Cst.t) : t =
  let parse_tag tag = match parse_tag tag with
    | Ok tag -> tag
    | Bad msg -> Invalid (msg) |> raise
  in
  List.map parse_tag cst

let of_string = Cst.of_string |- of_cst
let find = List.assoc
let tag_is x y t = try find x t = y with Not_found -> false
let mem = List.mem_assoc

(* ***** Below is relevant to checking validity of particular
 * ***** combinations of tags. Incomplete, but save for now.

type tag_kind =
    | KTable
    | KBed
    | KComments
    | KCommentChar
    | KHeader
    | KHeaderUnderlined
    | KRectangular
    | KColumnDelimiter

let kind_of_tag = function
  | Table -> KTable
  | Bed -> KBed
  | Comments _ -> KComments
  | CommentChar _ -> KCommentChar
  | Header _ -> KHeader
  | HeaderUnderlined _ -> KHeaderUnderlined
  | Rectangular _ -> KRectangular
  | ColumnDelimiter _ -> KColumnDelimiter

(* True if any of the given [tags] are of kind [k]. *)
let is_any_of_kind (tags : tag list) (k : tag_kind) : bool =
  List.exists (kind_of_tag |- ((=) k)) tags
    
let is_any_of_kinds (tags : tag list) (ks : tag_kind list) : bool =
  List.exists ((=) true) (List.map (is_any_of_kind tags) ks)

(* True if tag represents a top-level data format.
 * IMPORTANT: Update this if you update tags.
 *)
let is_main_kind (tag : tag) : bool = match tag with
  | Table _ | Bed _ -> true
  | _ -> false

let unique_main_kind (tags : t) : bool =
  List.length (List.filter is_main_kind tags) = 1

let remove_tags_of_kind tags k : tag list =
  List.filter (kind_of_tag |- ((=) k) |- not) tags

 ***** *)<|MERGE_RESOLUTION|>--- conflicted
+++ resolved
@@ -22,12 +22,8 @@
 
   let parse_tag (s:string) : tag =
     try
-<<<<<<< HEAD
       let x,y = String.split s "="
-                |> (fun (x,y) -> String.strip x, String.strip y) in
-=======
-      let x,y = String.split s "=" |> (fun (x, y) -> String.strip x, String.strip y) in
->>>>>>> 785ba60e
+                |> (fun (x, y) -> String.strip x, String.strip y) in
       x, parse_escaped_string y
     with Not_found | Invalid_argument _ ->
       match s with
