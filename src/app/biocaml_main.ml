
open Core.Std
open Lwt

let verbose = ref false
let dbg fmt =
  ksprintf (fun s ->
    if !verbose
    then (eprintf "biocaml: %s\n%!" s; return ())
    else return ()) fmt

let failf fmt =
  ksprintf (fun s -> fail (Failure s)) fmt

module Command_line = struct
  include  Core_extended.Std.Core_command


  let lwts_to_run = ref ([]: unit Lwt.t list)
  let uses_lwt () =
    Spec.step (fun lwt -> lwts_to_run := lwt :: !lwts_to_run)


  let input_buffer_size_flag () =
    Spec.(
      step (fun k v -> k ~input_buffer_size:v)
      ++ flag "input-buffer" ~aliases:["ib"] (optional_with_default 42_000 int)
        ~doc:"<int> input buffer size (Default: 42_000)")

  let verbosity_flags () =
    let set_verbosity v =
      if v then Biocaml_internal_pervasives.Debug.enable "BAM";
      if v then Biocaml_internal_pervasives.Debug.enable "SAM";
      if v then Biocaml_internal_pervasives.Debug.enable "ZIP";
      verbose := v;
    in
    Spec.(
      step (fun k v -> set_verbosity v; k)
      ++ flag "verbose-all" ~aliases:["V"] no_arg ~doc:" make everything over-verbose"
      ++ step (fun k v -> if v then Biocaml_internal_pervasives.Debug.enable "BAM"; k)
      ++ flag "verbose-bam"  no_arg ~doc:" make Biocaml_bam verbose"
      ++ step (fun k v -> if v then Biocaml_internal_pervasives.Debug.enable "SAM"; k)
      ++ flag "verbose-sam"  no_arg ~doc:" make Biocaml_sam verbose"
      ++ step (fun k v -> if v then Biocaml_internal_pervasives.Debug.enable "ZIP"; k)
      ++ flag "verbose-zip"  no_arg ~doc:" make Biocaml_zip verbose"
      ++ step (fun k v ->  if v then verbose := true; k)
      ++ flag "verbose-app"  no_arg ~doc:" make 'biocaml' itself verbose"
    )

  let file_to_file_flags () =
    Spec.(
      verbosity_flags ()
      ++ input_buffer_size_flag ()
      ++ step (fun k v -> k ~output_buffer_size:v)
      ++ flag "output-buffer" ~aliases:["ob"] (optional_with_default 42_000 int)
        ~doc:"<int> output buffer size (Default: 42_000)"
    )

end

let file_to_file transfo ?(input_buffer_size=42_000) bamfile
    ?(output_buffer_size=42_000) samfile =
  Lwt_io.(
    with_file ~mode:input ~buffer_size:input_buffer_size bamfile (fun i ->
      with_file ~mode:output ~buffer_size:output_buffer_size samfile (fun o ->
        let rec print_all stopped =
          match Biocaml_transform.next transfo with
          | `output (Ok s) ->
            write o s >>= fun () -> print_all stopped
          | `end_of_stream ->
            if stopped then
              Lwt_io.eprintf "=====  WELL TERMINATED \n%!"
            else begin
              Lwt_io.eprintf "=====  PREMATURE TERMINATION \n%!"
              >>= fun () ->
              fail (Failure "End")
            end
          | `not_ready ->
            dbg "NOT READY" >>= fun () ->
            if stopped then print_all stopped else return ()
          | `output (Error (`string s)) ->
            Lwt_io.eprintf "=====  ERROR: %s\n%!" s
        in
        let rec loop () =
          read ~count:input_buffer_size i
          >>= fun read_string ->
          (* dbg verbose "read_string: %d" (String.length read_string) *)
          (* >>= fun () -> *)
          if read_string = "" then (
            Biocaml_transform.stop transfo;
            print_all true
          ) else (
            Biocaml_transform.feed transfo read_string;
            print_all false
            >>= fun () ->
            loop ()
          )
        in
        loop ()
      )
    )
  )


let go_through_input ~transform ~max_read_bytes ~input_buffer_size filename =
  Lwt_io.(
    with_file ~mode:input ~buffer_size:input_buffer_size filename (fun i ->
      let rec count_all stopped =
        match Biocaml_transform.next transform with
        | `output (Ok _) -> count_all stopped
        | `end_of_stream ->
          if stopped then
            Lwt_io.eprintf "=====  WELL TERMINATED \n%!"
          else begin
            Lwt_io.eprintf "=====  PREMATURE TERMINATION \n%!"
            >>= fun () ->
            fail (Failure "End")
          end
        | `not_ready ->
          dbg "NOT READY" >>= fun () ->
          if stopped then count_all stopped else return ()
        | `output (Error (`bed s)) ->
          Lwt_io.eprintf "=====  ERROR: %s\n%!"
            (Biocaml_bed.sexp_of_parse_error s |! Sexp.to_string_hum)
        | `output (Error (`bam s)) ->
          Lwt_io.eprintf "=====  ERROR: %s\n%!"
            (Biocaml_bam.Transform.sexp_of_raw_bam_error s |! Sexp.to_string_hum)
        | `output (Error (`sam s)) ->
          Lwt_io.eprintf "=====  ERROR: %s\n%!"
            (Biocaml_sam.Error.sexp_of_string_to_raw s |! Sexp.to_string_hum)
        | `output (Error (`unzip s)) ->
          Lwt_io.eprintf "=====  ERROR: %s\n%!"
            (Biocaml_zip.Transform.sexp_of_unzip_error s |! Sexp.to_string_hum)
        | `output (Error (`bam_to_item s)) ->
          Lwt_io.eprintf "=====  ERROR: %s\n%!"
            (Biocaml_bam.Transform.sexp_of_raw_to_item_error s |! Sexp.to_string_hum)
        | `output (Error (`sam_to_item s)) ->
          Lwt_io.eprintf "=====  ERROR: %s\n%!"
            (Biocaml_sam.Error.sexp_of_raw_to_item s |! Sexp.to_string_hum)
      in
      let rec loop c =
        read ~count:input_buffer_size i
        >>= fun read_string ->
        let read_bytes = (String.length read_string) + c in
        dbg "read_string: %d, c: %d" (String.length read_string) c
        >>= fun () ->
        if read_bytes >= max_read_bytes then count_all false
        else if read_string = "" then (
          Biocaml_transform.stop transform;
          count_all true
        ) else (
          Biocaml_transform.feed transform read_string;
          count_all false
          >>= fun () ->
          loop read_bytes
        )
      in
      loop 0
    ))

let pull_next ~in_channel ~transform =
  let rec loop () =
    match Biocaml_transform.next transform with
    | `output o -> return (Some o)
    | `end_of_stream -> return None
    | `not_ready ->
      Lwt_io.(read ~count:(buffer_size in_channel) in_channel)
      >>= fun read_string ->
      if read_string = ""
      then begin
        Biocaml_transform.stop transform;
        loop ()
      end
      else begin
        Biocaml_transform.feed transform read_string;
        loop ()
      end
  in
  loop ()

let flush_transform ~out_channel ~transform =
  let rec loop () =
    match Biocaml_transform.next transform with
    | `output o ->
      Lwt_io.(write out_channel o)
      >>= fun () ->
      loop ()
    | `end_of_stream ->
      return ()
    | `not_ready -> return ()
  in
  loop ()

let push_to_the_max ~out_channel ~transform input =
  Biocaml_transform.feed transform input;
  flush_transform ~out_channel ~transform

    
  


module Http_method = struct
  type t = string -> (string, string) Result.t Lwt.t

  let detect_exe exe =
    Lwt_unix.system ("which \"" ^ exe ^ "\" > /dev/null 2>&1")
    >>= fun ps ->
    begin match ps with
    | Lwt_unix.WEXITED 0 -> return true
    | _ -> return false
    end

  let shell_command_to_string s =
    dbg "Running %S" s >>= fun () ->
    let inprocess = Lwt_process.(open_process_full (shell s)) in
    Lwt_list.map_p Lwt_io.read [inprocess#stdout; inprocess#stderr; ]
    >>= fun output ->
    inprocess#status
    >>= fun status ->
    begin match status with
    | Lwt_unix.WEXITED 0 -> return (List.hd_exn output)
    | _ -> failf "Cmd %S failed: %s" s (List.nth_exn output 1)
    end


  let discover () =
    detect_exe "curl"
    >>= fun curls_there ->
    if curls_there
    then return (fun s ->
      let cmd = sprintf "curl -f -k -L %S" s in
      shell_command_to_string cmd)
    else begin
      detect_exe "wget"
      >>= fun wgets_there ->
      if wgets_there
      then return (fun s ->
        let cmd = sprintf "wget --no-check-certificate -q -O - %S" s in
        shell_command_to_string cmd)
      else fail (Failure "No HTTP command found")
    end
end

module Entrez = struct
  module Fetch = struct
    type 'a fetched = 'a Lwt.t

    let fetch url f =
      Http_method.discover () >>= fun http ->
      http url >|= f

    let ( >>= ) = ( >>= )
    let ( >|= ) = ( >|= )
  end

  module Entrez = Biocaml_entrez.Make(Fetch)

  let pubmed s =
    Entrez.PubmedSummary.search (String.concat ~sep:" " s) >>= fun result ->
    Lwt_io.printf "Result:\n" >>= fun () ->
<<<<<<< HEAD
    Lwt_list.iter_s 
      (fun { Entrez.PubmedSummary.pmid ; title ; doi } -> 
        Lwt_io.printf "* ID: %d\n\tTitle: %s\n%s" 
          pmid title 
          Option.(value_map doi ~default:"" ~f:(sprintf "\tDOI: %s\n")))
      result

  let gene s =
    let open Entrez in
    Gene.search (String.concat ~sep:" " s) >>= fun result ->
    Lwt_io.printf "Result:\n" >>= fun () ->
    Lwt_list.iter_s 
      (fun { Gene.summary ; gene } -> 
        Lwt_io.printf "* Gene: %s\n\tIdentifiers: %s\n%s"
          Option.(value gene.Gene_ref.locus ~default:"")
          (String.concat 
             ~sep:", " 
             (List.map 
                gene.Gene_ref.db
                (fun db -> sprintf "%s:%s" db.Dbtag.db (Object_id.to_string db.Dbtag.tag))))
          Option.(value_map summary ~default:"" ~f:(sprintf "\tSummary: %s\n")))
=======
    Lwt_list.iter_s
      (fun { Entrez.Pubmed.pmid ; title } ->
        Lwt_io.printf "* ID: %d\n\tTitle: %s\n" pmid title)
>>>>>>> 97974f76
      result

  let command =
    Command_line.(
      group ~summary:"Query the Entrez/EUtils database" [
        ("pubmed",
         basic
           ~summary:"Test a simple query in pubmed journals"
           Spec.(
             verbosity_flags ()
             ++ anon (sequence "SEARCH" string)
             ++ uses_lwt ()
           )
           pubmed) ;
        ("gene",
         basic
           ~summary:"Test a simple query in Entrez Gene"
           Spec.(
             verbosity_flags ()
             ++ anon (sequence "SEARCH" string)
             ++ uses_lwt ()
           )
           gene) ;
      ])

end


module Bam_conversion = struct

  let err_to_string sexp e = Error (`string (Sexp.to_string_hum (sexp e)))

  let bam_to_sam ?input_buffer_size =
    file_to_file ?input_buffer_size
      Biocaml_transform.(
        on_output
          (bind_result_merge_error
             (bind_result_merge_error
                (Biocaml_bam.Transform.string_to_raw
                   ?zlib_buffer_size:input_buffer_size ())
                (Biocaml_bam.Transform.raw_to_item ()))
             (map_result
                (Biocaml_sam.Transform.item_to_raw ())
                (Biocaml_sam.Transform.raw_to_string ())))
          ~f:(function
          | Ok o -> Ok o
          | Error (`left (`left (`bam e))) ->
            err_to_string Biocaml_bam.Transform.sexp_of_raw_bam_error e
          | Error (`left (`left (`unzip e))) ->
            err_to_string Biocaml_zip.Transform.sexp_of_unzip_error e
          | Error (`left (`right e)) ->
            err_to_string Biocaml_bam.Transform.sexp_of_raw_to_item_error e
          | Error (`right  e) ->
            err_to_string Biocaml_sam.Error.sexp_of_item_to_raw e
          )
      )

  let bam_to_bam ~input_buffer_size ?output_buffer_size =
    file_to_file ~input_buffer_size ?output_buffer_size
      Biocaml_transform.(
        on_output
          (bind_result_merge_error
             (bind_result_merge_error
                (Biocaml_bam.Transform.string_to_raw
                   ~zlib_buffer_size:(10 * input_buffer_size) ())
                (Biocaml_bam.Transform.raw_to_item ()))
             (map_result
                (Biocaml_bam.Transform.item_to_raw ())
                (Biocaml_bam.Transform.raw_to_string
                   ?zlib_buffer_size:output_buffer_size ())))
          ~f:(function
          | Ok o -> Ok o
          | Error (`left (`left (`bam e))) ->
            err_to_string Biocaml_bam.Transform.sexp_of_raw_bam_error e
          | Error (`left (`left (`unzip e))) ->
            err_to_string Biocaml_zip.Transform.sexp_of_unzip_error e
          | Error (`left (`right e)) ->
            err_to_string Biocaml_bam.Transform.sexp_of_raw_to_item_error e
          | Error (`right  e) ->
            err_to_string Biocaml_bam.Transform.sexp_of_item_to_raw_error e
          )
      )
  let cmd_bam_to_sam =
    Command_line.(
      basic ~summary:"convert from BAM to SAM"
        Spec.(
          file_to_file_flags ()
          ++ anon ("BAM-FILE" %: string)
          ++ anon ("SAM-FILE" %: string)
          ++ uses_lwt ())
        (fun ~input_buffer_size ~output_buffer_size bam sam ->
          bam_to_sam ~input_buffer_size bam ~output_buffer_size sam))

  let cmd_bam_to_bam =
    Command_line.(
      basic ~summary:"convert from BAM to BAM again (after parsing everything)"
        Spec.(
          file_to_file_flags ()
          ++ anon ("BAM-FILE" %: string)
          ++ anon ("BAM-FILE" %: string)
          ++ uses_lwt ()
        )
        (fun ~input_buffer_size ~output_buffer_size bam bam2 ->
          bam_to_bam ~input_buffer_size bam ~output_buffer_size bam2)
    )


  module With_set = struct
    module E = struct
      type t = O of int | C of int with sexp
      let compare t1 t2 =
        match t1, t2 with
        | O n, O m -> compare n m
        | C n, C m -> compare n m
        | O n, C m when n = m -> -1
        | C n, O m when n = m -> 1
        | O n, C m -> compare n m
        | C n, O m -> compare n m
    end
    module S = Set.Make (E)

    open E
    let create () = ref String.Map.empty
    let add_interval t n b e =
      match Map.find !t n with
      | Some set ->
        set := S.add !set (O b);
        set := S.add !set (C e)
      | None ->
        let set = ref S.empty in
        set := S.add !set (O b);
        set := S.add !set (C e);
        t := Map.add !t n set

    module Bed_set = Set.Make (struct
      type t = string * int * int * float with sexp
      let compare = Pervasives.compare
    end)

    let bed_set t =
      let beds = ref Bed_set.empty in
      Map.iter !t (fun ~key ~data ->
        let c_idx = ref (-1) in
        let c_val = ref 0 in
      (* printf "key: %s data length: %d\n" key (S.length !data); *)
        S.iter !data (function
        | O o ->
        (* printf "O %d -> c_idx: %d c_val: %d\n" o !c_idx !c_val; *)
          if o <> !c_idx then begin
            if !c_val > 0 then
              beds := Bed_set.add !beds (key, !c_idx, o, float !c_val);
            c_idx := o;
          end;
          incr c_val
        | C c ->
        (* printf "C %d -> c_idx: %d c_val: %d\n" c !c_idx !c_val; *)
          if c <> !c_idx then begin
            if !c_val > 0 then
              beds := Bed_set.add !beds (key, !c_idx, c, float !c_val);
            c_idx := c;
          end;
          decr c_val
        ));
      !beds


  end

  let build_wig ?(max_read_bytes=max_int)
      ?(input_buffer_size=42_000) ?(output_buffer_size=42_000) bamfile wigfile =
    let tags =
      match Biocaml_tags.guess_from_filename bamfile with
      | Ok o -> o
      | Error e -> `bam
    in
    begin match tags with
    | `bam ->
      return (
        Biocaml_transform.bind_result
          ~on_error:(function `left l -> l | `right r -> `bam_to_item r)
          (Biocaml_bam.Transform.string_to_raw
             ~zlib_buffer_size:(10 * input_buffer_size) ())
          (Biocaml_bam.Transform.raw_to_item ()))
    | `sam ->
      return (
        Biocaml_transform.bind_result
          ~on_error:(function `left l -> `sam l | `right r -> `sam_to_item r)
          (Biocaml_sam.Transform.string_to_raw ())
          (Biocaml_sam.Transform.raw_to_item ()))
    | `gzip `sam ->
      return (
        Biocaml_transform.bind_result
          ~on_error:(function `left l -> `unzip l | `right r -> r)
          (Biocaml_zip.Transform.unzip
             ~zlib_buffer_size:(10 * input_buffer_size)
             ~format:`gzip ())
          (Biocaml_transform.bind_result
             ~on_error:(function `left l -> `sam l | `right r -> `sam_to_item r)
             (Biocaml_sam.Transform.string_to_raw ())
             (Biocaml_sam.Transform.raw_to_item ())))
    | _ ->
      fail (Failure "cannot handle file format")
    end
    >>= fun transfo ->
    let open With_set in
    let tree = create () in
    let transform =
      Biocaml_transform.on_output transfo ~f:(function
      | Ok (`alignment al) ->
        let open Biocaml_sam in
        Option.iter al.position (fun pos ->
          begin match al with
          | { reference_sequence = `reference_sequence rs;
              sequence = `reference; _ } ->
            add_interval tree rs.ref_name pos (pos + rs.ref_length)
          | { reference_sequence = `reference_sequence rs;
              sequence = `string s; _ } ->
            add_interval tree rs.ref_name pos (pos + String.length s)
          | _ -> ()
          end);
        Ok (`alignment al)
      | o -> o)
    in
    go_through_input ~transform ~max_read_bytes ~input_buffer_size bamfile
    >>= fun () ->
    let bed_set = bed_set tree in
    Lwt_io.(
      with_file ~mode:output
        ~buffer_size:output_buffer_size wigfile (fun o ->
          Bed_set.fold bed_set ~init:(return ()) ~f:(fun prev (chr, b, e, f) ->
            prev >>= fun () ->
            fprintf o "%s %d %d %g\n" chr b e f)
        )
    )

  let cmd_extract_wig =
    Command_line.(
      basic ~summary:"Get the WIG out of a BAM or a SAM (potentially gzipped)"
        Spec.(
          file_to_file_flags ()
          ++ flag "stop-after" (optional int)
            ~doc:"<n> Stop after reading <n> bytes"
          ++ anon ("SAM-or-BAM-FILE" %: string)
          ++ anon ("WIG-FILE" %: string)
          ++ uses_lwt ()
        )
        (fun ~input_buffer_size ~output_buffer_size max_read_bytes input_file wig ->
          build_wig ~input_buffer_size ~output_buffer_size ?max_read_bytes
            input_file wig)
    )

  let command =
    Command_line.(
      group ~summary:"Operations on BAM/SAM files (potentially gzipped)" [
        ("to-sam", cmd_bam_to_sam);
        ("to-bam", cmd_bam_to_bam);
        ("extract-wig", cmd_extract_wig);
      ])

end
module Bed_operations = struct


  let load ~on_output ~input_buffer_size ?(max_read_bytes=max_int) filename =
    let tags =
      match Biocaml_tags.guess_from_filename filename with
      | Ok o -> o
      | Error e -> `bed
    in
    let parsing_transform =
      match tags with
      | `bed ->
        Biocaml_transform.on_output
          (Biocaml_bed.Transform.string_to_t ())
          ~f:(function Ok o -> Ok o | Error e -> Error (`bed e))
      | `gzip `bed ->
        Biocaml_transform.bind_result
          ~on_error:(function `left l -> `unzip l | `right r -> `bed r)
          (Biocaml_zip.Transform.unzip
             ~zlib_buffer_size:(10 * input_buffer_size) ~format:`gzip ())
          (Biocaml_bed.Transform.string_to_t ())
      | _ ->
        (failwith "cannot handle file-format")
    in
    let transform = Biocaml_transform.on_output parsing_transform ~f:on_output in
    go_through_input ~transform ~max_read_bytes ~input_buffer_size filename

  let load_itree () =
    let map = ref String.Map.empty in
    let add n low high content =
      match Map.find !map n with
      | Some tree_ref ->
        tree_ref := Biocaml_interval_tree.add !tree_ref
          ~low ~high ~data:(n, low, high, content);
      | None ->
        let tree_ref = ref Biocaml_interval_tree.empty in
        tree_ref := Biocaml_interval_tree.add !tree_ref
          ~low ~high ~data:(n, low, high, content);
        map := Map.add !map ~key:n ~data:tree_ref
    in
    let on_output = function
      | Ok (n, l, r, content) ->
        add n l r content;
        Ok ()
      | Error e -> Error e
    in
    (map, on_output)

  let load_rset () =
    let map = ref String.Map.empty in
    let add n low high content =
      match Map.find !map n with
      | Some rset_ref ->
        rset_ref := Biocaml_rSet.(union !rset_ref (of_range_list [low, high]))
      | None ->
        let rset = ref Biocaml_rSet.(of_range_list [low, high]) in
        map := Map.add !map ~key:n ~data:rset
    in
    let on_output = function
      | Ok (n, l, r, content) ->
        add n l r content;
        Ok ()
      | Error e -> Error e
    in
    (map, on_output)


  let intersects map name low high =
    match Map.find map name with
    | Some tree_ref ->
      if Biocaml_interval_tree.intersects !tree_ref ~low ~high
      then Lwt_io.printf "Yes\n"
      else Lwt_io.printf "No\n"
    | None ->
      Lwt_io.printf "Record for %S not found\n" name

  let rset_folding ~fold_operation ~fold_init
      ~input_buffer_size max_read_bytes input_files =
    let all_names = ref String.Set.empty in
    List.fold input_files ~init:(return []) ~f:(fun prev file ->
      prev >>= fun current_list ->
      let map_ref, on_output = load_rset () in
      load ~input_buffer_size ?max_read_bytes ~on_output file
      >>= fun () ->
      all_names := Set.union !all_names
        (String.Set.of_list (Map.keys !map_ref));
      return (!map_ref :: current_list))
    >>= fun files_maps ->
    Set.fold !all_names ~init:(return ()) ~f:(fun munit name ->
      munit >>= fun () ->
      List.filter_map files_maps (fun fm ->
        Map.find fm name |! Option.map ~f:(!))
      |! List.fold ~init:fold_init ~f:fold_operation
      |! Biocaml_rSet.to_range_list
      |! List.fold ~init:(return ()) ~f:(fun m (low, high) ->
        m >>= fun () ->
        Lwt_io.printf "%s\t%d\t%d\n" name low high))

  let command =
    Command_line.(
      group ~summary:"Operations on BED files (potentially gzipped)" [
        ("intersects",
         basic
           ~summary:"Check if a bed file intersects and given interval"
           Spec.(
             verbosity_flags ()
             ++ input_buffer_size_flag ()
             ++ flag "stop-after" (optional int)
               ~doc:"<n> Stop after reading <n> bytes"
             ++ anon ("BED-ish-FILE" %: string)
             ++ anon ("NAME" %: string)
             ++ anon ("START" %: int)
             ++ anon ("STOP" %: int)
             ++ uses_lwt ()
           )
           (fun ~input_buffer_size max_read_bytes input_file name start stop ->
             let map_ref, on_output = load_itree () in
             load ~input_buffer_size ?max_read_bytes ~on_output input_file
             >>= fun () ->
             intersects !map_ref  name start stop));
        ("range-set",
         basic
           ~summary:"Output a non-overlapping set of intervals for a BED input file"
           Spec.(
             verbosity_flags ()
             ++ input_buffer_size_flag ()
             ++ flag "stop-after" (optional int)
               ~doc:"<n> Stop after reading <n> bytes"
             ++ anon ("BED-ish-FILE" %: string)
             ++ uses_lwt ()
           )
           (fun ~input_buffer_size max_read_bytes input_file ->
             let map_ref, on_output = load_rset () in
             load ~input_buffer_size ?max_read_bytes ~on_output input_file
             >>= fun () ->
             Map.fold !map_ref ~init:(return ()) ~f:(fun ~key ~data m ->
               m >>= fun () ->
               List.fold (Biocaml_rSet.to_range_list !data) ~init:(return ())
                 ~f:(fun m (low, high) ->
                   m >>= fun () ->
                   Lwt_io.printf "%s\t%d\t%d\n" key low high)
             )));
        ("union",
         basic
           ~summary:"Compute the union of a bunch of BED files"
           Spec.(
             verbosity_flags ()
             ++ input_buffer_size_flag ()
             ++ flag "stop-after" (optional int)
               ~doc:"<n> Stop after reading <n> bytes"
             ++ anon (sequence "BED-ish-FILES" string)
             ++ uses_lwt ()
           )
           (fun ~input_buffer_size max_read_bytes input_files ->
             rset_folding
               ~fold_operation:Biocaml_rSet.union
               ~fold_init:Biocaml_rSet.empty
               ~input_buffer_size max_read_bytes input_files)
        );
        ("intersection",
         basic
           ~summary:"Compute the intersection of a bunch of BED files"
           Spec.(
             verbosity_flags ()
             ++ input_buffer_size_flag ()
             ++ flag "stop-after" (optional int)
               ~doc:"<n> Stop after reading <n> bytes"
             ++ anon (sequence "BED-ish-FILES" string)
             ++ uses_lwt ()
           )
           (fun ~input_buffer_size max_read_bytes input_files ->
             rset_folding
               ~fold_operation:Biocaml_rSet.inter
               ~fold_init:(Biocaml_rSet.of_range_list [min_int, max_int])
               ~input_buffer_size max_read_bytes input_files)
        );
      ])

end


module Demultiplexer = struct

  type barcode_specification = {
    barcode: string;
    position: int;
    on_read: int;
    mismatch: int option;
  }
  let barcode_specification ?mismatch ~position ~on_read barcode =
    Blang.base { mismatch; barcode; position; on_read }
  let barcode_specification_of_sexp =
    let open Sexp in
    function
    | Atom all_in_one as sexp ->
      begin match String.split ~on:':' all_in_one with
      | barcode :: on_read_str :: position_str :: rest ->
        let on_read = Int.of_string on_read_str in
        let position = Int.of_string position_str in
        let mismatch =
          match rest with [] -> None | h :: _ -> Some (Int.of_string h) in
        { mismatch; barcode; position; on_read}
        | _ -> of_sexp_error (sprintf "wrong barcode spec") sexp
      end
    | List (Atom barcode :: Atom "on" :: Atom "read" :: Atom on_read_str
            :: Atom "at" :: Atom "position" :: Atom position_str
            :: more_or_not) as sexp ->
      let on_read = Int.of_string on_read_str in
      let position = Int.of_string position_str in
      let mismatch =
        match more_or_not with
        | [ Atom "with"; Atom "mismatch"; Atom mm ] -> Some (Int.of_string mm) 
        | [] -> None
        | _ -> of_sexp_error (sprintf "wrong barcode spec") sexp
      in
      { mismatch; barcode; position; on_read}
    | sexp -> of_sexp_error (sprintf "wrong barcode spec") sexp

  let sexp_of_barcode_specification { mismatch; barcode; position; on_read} =
    let open Sexp in
    let more =
      match mismatch with
      | None -> []
      | Some mm -> [ Atom "with"; Atom "mismatch"; Atom (Int.to_string mm) ] in
    List (Atom barcode
          :: Atom "on" :: Atom "read" :: Atom (Int.to_string on_read)
          :: Atom "at" :: Atom "position" :: Atom (Int.to_string position)
          :: more)
      

  type library = {
    name_prefix: string;
    barcoding: barcode_specification Blang.t;
    (* Disjunctive normal form: or_list (and_list barcode_specs))*)
  }

  let library_of_sexp =
    let open Sexp in
    function
    | List [Atom "library"; Atom name_prefix; sexp] ->
      { name_prefix;
        barcoding = Blang.t_of_sexp barcode_specification_of_sexp  sexp }
    | sexp ->
      of_sexp_error (sprintf "wrong library") sexp

  let sexp_of_library {name_prefix; barcoding} =
    let open Sexp in
    let rest = Blang.sexp_of_t sexp_of_barcode_specification barcoding in
    List [Atom "library"; Atom name_prefix; rest]
        
  type demux_specification = library list
  let demux_specification_of_sexp =
    let open Sexp in
    function
    | List (Atom "demux" :: rest) ->
      List.map rest library_of_sexp
    | List [] -> []
    | sexp -> of_sexp_error (sprintf "wrong sexp") sexp

  let sexp_of_demux_specification l =
    let open Sexp in
    List (Atom "demux" :: List.map l sexp_of_library)
    

  let join_pair t1 t2 =
    Lwt_list.map_p ident [t1; t2]
    >>= begin function
    | [ r1; r2] -> return (r1, r2)
    | _ -> failf "join_pair did not return 2 elements"
    end

  let map_list_parallel l ~f = Lwt_list.map_p f l

  let map_list_parallel_with_index l ~f =
    let c = ref (-1) in
    map_list_parallel l ~f:(fun x -> incr c; f !c x)
      
  let check_barcode ~mismatch ~position ~barcode sequence =
    let allowed_mismatch = ref mismatch in
    let index = ref 0 in
    while !allowed_mismatch >= 0 && !index <= String.length barcode - 1 do
      if sequence.[position - 1 + !index] <> barcode.[!index]
      then decr allowed_mismatch;
      incr index
    done;
    (!allowed_mismatch >= 0)
      
  let string_of_error e =
    let module M = struct
      type t = [ Biocaml_fastq.Error.t
               | `unzip of Biocaml_zip.Transform.unzip_error ]
      with sexp
    end in
    Sexp.to_string_hum (M.sexp_of_t e)
    
  let perform ~mismatch ?gzip_output
      ~input_buffer_size ~read_files
      ~output_buffer_size ~demux_specification =

    map_list_parallel read_files (fun filename ->
      Lwt_io.(open_file ~mode:input ~buffer_size:input_buffer_size filename)
      >>= fun inp ->
      let transform =
        match Biocaml_tags.guess_from_filename filename with
        | Ok (`gzip `fastq) | _ when String.is_suffix filename ".gz" ->
          Biocaml_transform.bind_result
            ~on_error:(function `left l -> `unzip l | `right r -> r)
            (Biocaml_zip.Transform.unzip
               ~zlib_buffer_size:(3 * input_buffer_size) ~format:`gzip ())
            (Biocaml_fastq.Transform.string_to_item ~filename ())
        | _ -> 
          (Biocaml_fastq.Transform.string_to_item ~filename ())
      in
      return (transform, inp))
    >>= fun transform_inputs ->
    
    map_list_parallel demux_specification (fun {name_prefix; barcoding} ->
      map_list_parallel_with_index read_files (fun i _ ->
        let actual_filename, transform =
          match gzip_output with
          | None ->
            (sprintf "%s_R%d.fastq" name_prefix (i + 1),
             Biocaml_fastq.Transform.item_to_string ())
          | Some level ->
            (sprintf "%s_R%d.fastq.gz" name_prefix (i + 1),
             Biocaml_transform.compose
               (Biocaml_fastq.Transform.item_to_string ())
               (Biocaml_zip.Transform.zip ~format:`gzip ~level
                  ~zlib_buffer_size:output_buffer_size ()))
        in 
        Lwt_io.(open_file ~mode:output ~buffer_size:output_buffer_size
                  actual_filename)
        >>= fun o ->
        return (transform, o))
      >>= fun outs ->
      return (outs, barcoding))
    >>= fun output_specs ->

    let rec loop () =
      map_list_parallel transform_inputs (fun (transform, in_channel) ->
        pull_next ~transform  ~in_channel)
      >>= fun all_the_nexts ->
      if List.for_all all_the_nexts ((=) None)
      then return ()
      else begin
        map_list_parallel_with_index all_the_nexts (fun i -> function
        | Some (Ok item) -> return item
        | Some (Error e) ->
          failf "error while parsing read %d: %s" (i + 1) (string_of_error e)
        | None -> failf "read %d is not long enough" (i + 1))
        >>= fun items ->
        map_list_parallel output_specs (fun (outs, spec) ->
          let matches = 
            let default_mismatch = mismatch in
            (* List.exists spec (fun conj -> *)
            Blang.eval spec (fun {on_read; barcode; position; mismatch} ->
              let mismatch =
                Option.value ~default:default_mismatch mismatch in
              try
                let item = List.nth_exn items (on_read - 1) in
                check_barcode ~position ~barcode ~mismatch
                  item.Biocaml_fastq.sequence
              with e -> false)
          in
          if matches then begin
            List.fold2_exn outs items ~init:(return ())
              ~f:(fun m (transform, out_channel) item ->
                m >>= fun () ->
                push_to_the_max ~transform ~out_channel item)
          end
          else return ())
        >>= fun _ ->
        loop ()
      end
    in
    loop () >>= fun () ->
    map_list_parallel output_specs (fun (os, _) ->
      map_list_parallel os ~f:(fun (transform, out_channel) ->
        Biocaml_transform.stop transform;
        flush_transform ~out_channel ~transform >>= fun () ->
        Lwt_io.close out_channel))
    >>= fun _ ->
    map_list_parallel transform_inputs (fun (_, i) -> Lwt_io.close i)
    >>= fun _ ->
    return ()

  let command =
    Command_line.(
      basic ~summary:"Fastq deumltiplexer"
        ~readme:begin fun () ->
          let open Blang in
          let ex v =
            (Sexp.to_string_hum (sexp_of_demux_specification v)) in
          String.concat ~sep:"\n\n" [
            "** Examples of S-Expressions:";
            sprintf "An empty one:\n%s" (ex []);
            sprintf "Two Illumina-style libraries (the index is read n°2):\n%s"
              (ex [
                { name_prefix = "LibONE";
                  barcoding = 
                    barcode_specification ~position:1 "ACTGTT"
                      ~mismatch:1 ~on_read:2 };
                { name_prefix = "LibTWO";
                  barcoding = 
                    barcode_specification ~position:1 "CTTATG"
                      ~mismatch:1 ~on_read:2 };
              ]);
            sprintf "A library with two barcodes to match:\n%s"
              (ex [
                { name_prefix = "LibAND";
                  barcoding =
                    and_ [
                      barcode_specification ~position:5 "ACTGTT"
                        ~mismatch:1 ~on_read:1;
                      barcode_specification ~position:1 "TTGT"
                        ~on_read:2;
                    ]}
              ]);
            sprintf "A merge of two barcodes into one “library”:\n%s"
              (ex [
                { name_prefix = "LibOR";
                  barcoding = or_ [
                    barcode_specification ~position:5 "ACTGTT"
                      ~mismatch:1 ~on_read:1;
                    barcode_specification ~position:1 "TTGT" ~on_read:2; 
                  ] }]);
            begin
              let example =
                "(demux\n\
                \  (library \"Lib with ånnœ¥ing name\" ACCCT:1:2) \
                    ;; one barcode on R1, at pos 2\n\
                \  (library GetALL true) ;; get everything\n\
                \  (library Merge (and AGTT:2:42:1 ACCC:2:42:1 \n\
                \                   (not AGTGGTC:1:1:2)) \
                ;; a ∧ b ∧ ¬c  matching\n\
                ))" in
              let spec =
                Sexp.of_string example |! demux_specification_of_sexp in
              sprintf "This one:\n%s\nis equivalent to:\n%s" example (ex spec)
            end;
          ]
        end
        Spec.(
          file_to_file_flags ()
          ++ flag "mismatch" (optional_with_default 0 int)
            ~doc:"<int> default maximal mismatch allowed (default 0)"
          ++ flag "gzip-output" ~aliases:["gz"] (optional int)
            ~doc:"<level> output GZip files (compression level: <level>)"
          ++ flag "sexp" (optional string)
            ~doc:"<string> give the specification as a verbose S-Expression"
          ++ anon (sequence "READ-FILES" string)
          ++ uses_lwt ())
        begin fun ~input_buffer_size ~output_buffer_size
          mismatch gzip_output spec read_files ->
            begin try
              begin match spec with
              | Some s ->
                let demux_specification =
                  Sexp.of_string s |! demux_specification_of_sexp in
                perform ~mismatch ?gzip_output
                  ~input_buffer_size ~read_files ~output_buffer_size
                  ~demux_specification
              | None ->
                failf "no spec provided"
              end
              with
              | Failure s -> failf "no specification: %s" s
            end
        end)

      

end


let cmd_info =
  Command_line.(
    basic ~summary:"Get information about files"
      Spec.(
        anon (sequence "FILES" string)
        ++ uses_lwt ()
      )
      (fun files ->
        let f s =
          Lwt_io.printf "File: %S\n" s
          >>= fun () ->
          begin match Biocaml_tags.guess_from_filename s with
          | Ok tags ->
            Lwt_io.printf "  Inferred Tags: %s\n"
              (Biocaml_tags.sexp_of_t tags |! Sexp.to_string_hum)
          | Error e ->
            Lwt_io.printf "  Cannot retrieve tags: %s\n"
              begin match e with
              | `extension_absent -> "no extension"
              | `extension_unknown s -> sprintf "unknown extension: %S" s
              end
          end
        in
        (* List.fold files ~init:(return ()) ~f:(fun m v -> m >>= fun () -> f v)) *)
        Lwt_list.iter_s f files)
    )


let () =
  Command_line.(
    let whole_thing =
      group ~summary:"Biocaml's command-line application" [
        ("bed", Bed_operations.command);
        ("bam", Bam_conversion.command);
        ("entrez", Entrez.command);
        ("demux", Demultiplexer.command);
        ("info", cmd_info);
      ] in
    run whole_thing;
    List.iter !lwts_to_run Lwt_main.run
  );
<|MERGE_RESOLUTION|>--- conflicted
+++ resolved
@@ -258,7 +258,6 @@
   let pubmed s =
     Entrez.PubmedSummary.search (String.concat ~sep:" " s) >>= fun result ->
     Lwt_io.printf "Result:\n" >>= fun () ->
-<<<<<<< HEAD
     Lwt_list.iter_s 
       (fun { Entrez.PubmedSummary.pmid ; title ; doi } -> 
         Lwt_io.printf "* ID: %d\n\tTitle: %s\n%s" 
@@ -280,11 +279,6 @@
                 gene.Gene_ref.db
                 (fun db -> sprintf "%s:%s" db.Dbtag.db (Object_id.to_string db.Dbtag.tag))))
           Option.(value_map summary ~default:"" ~f:(sprintf "\tSummary: %s\n")))
-=======
-    Lwt_list.iter_s
-      (fun { Entrez.Pubmed.pmid ; title } ->
-        Lwt_io.printf "* ID: %d\n\tTitle: %s\n" pmid title)
->>>>>>> 97974f76
       result
 
   let command =
