--- conflicted
+++ resolved
@@ -3,12 +3,9 @@
 let all_tests = [
   Test_fasta.tests;
   Test_intervalTree.tests;
-<<<<<<< HEAD
   Test_phredScore.tests;
+  Test_pwm.tests;
   Test_roc.tests
-=======
-  Test_pwm.tests;
->>>>>>> d5843a1a
 ]
 
 let () =
